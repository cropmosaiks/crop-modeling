name: mosaiks-env
channels:
  - conda-forge
  - pytorch
  - defaults
dependencies:
  - python>=3.9*
  - pip=20
  - dask-geopandas
  - dask[complete]
  - dask-ml
  - geopandas
  - jupyterlab
  - ipywidgets
  - lz4
  - matplotlib-base
  - nb_conda_kernels
  - numcodecs
  - numpy
  - pandas
  - planetary-computer>=0.4.6
  - pyarrow
  - pydap
  - pyepsg
  - pygeos
  - pystac-client>=0.3.2
  - pystac>=1.1.0
  - python-blosc
  - python-gist
  - python-graphviz
  - python-pdal>=3.1.2
  - scikit-image
  - scikit-learn
  - scipy
  - seaborn
  - stac-vrt
  - stackstac>=0.2.2
  - xarray-sentinel
  - xarray-spatial>=0.2.9
  - xarray>=0.18.0
  - xarrayutils
<<<<<<< HEAD
=======
  # - cupy
>>>>>>> 08561918
  - efficientnet-pytorch
  - hvplot==0.7.0  # https://github.com/holoviz/hvplot/issues/576
  - pytorch
  - pytorch-lightning
  - segmentation-models-pytorch
  - shapely
  - timm
  - torchgeo
  - torchvision=0.11.3
  - contextily
  - rasterio
  - cartopy
  - netcdf4
  - statsmodels
  - pyprojroot
  - p-tqdm 
  - glum
  - nb_black
  - mpi4py
  - pip:
    - -r requirements.txt

<|MERGE_RESOLUTION|>--- conflicted
+++ resolved
@@ -1,67 +1,64 @@
-name: mosaiks-env
-channels:
-  - conda-forge
-  - pytorch
-  - defaults
-dependencies:
-  - python>=3.9*
-  - pip=20
-  - dask-geopandas
-  - dask[complete]
-  - dask-ml
-  - geopandas
-  - jupyterlab
-  - ipywidgets
-  - lz4
-  - matplotlib-base
-  - nb_conda_kernels
-  - numcodecs
-  - numpy
-  - pandas
-  - planetary-computer>=0.4.6
-  - pyarrow
-  - pydap
-  - pyepsg
-  - pygeos
-  - pystac-client>=0.3.2
-  - pystac>=1.1.0
-  - python-blosc
-  - python-gist
-  - python-graphviz
-  - python-pdal>=3.1.2
-  - scikit-image
-  - scikit-learn
-  - scipy
-  - seaborn
-  - stac-vrt
-  - stackstac>=0.2.2
-  - xarray-sentinel
-  - xarray-spatial>=0.2.9
-  - xarray>=0.18.0
-  - xarrayutils
-<<<<<<< HEAD
-=======
-  # - cupy
->>>>>>> 08561918
-  - efficientnet-pytorch
-  - hvplot==0.7.0  # https://github.com/holoviz/hvplot/issues/576
-  - pytorch
-  - pytorch-lightning
-  - segmentation-models-pytorch
-  - shapely
-  - timm
-  - torchgeo
-  - torchvision=0.11.3
-  - contextily
-  - rasterio
-  - cartopy
-  - netcdf4
-  - statsmodels
-  - pyprojroot
-  - p-tqdm 
-  - glum
-  - nb_black
-  - mpi4py
-  - pip:
-    - -r requirements.txt
-
+name: mosaiks-env
+channels:
+  - conda-forge
+  - pytorch
+  - defaults
+dependencies:
+  - python>=3.9*
+  - pip=20
+  - dask-geopandas
+  - dask[complete]
+  - dask-ml
+  - geopandas
+  - jupyterlab
+  - ipywidgets
+  - lz4
+  - matplotlib-base
+  - nb_conda_kernels
+  - numcodecs
+  - numpy
+  - pandas
+  - planetary-computer>=0.4.6
+  - pyarrow
+  - pydap
+  - pyepsg
+  - pygeos
+  - pystac-client>=0.3.2
+  - pystac>=1.1.0
+  - python-blosc
+  - python-gist
+  - python-graphviz
+  - python-pdal>=3.1.2
+  - scikit-image
+  - scikit-learn
+  - scipy
+  - seaborn
+  - stac-vrt
+  - stackstac>=0.2.2
+  - xarray-sentinel
+  - xarray-spatial>=0.2.9
+  - xarray>=0.18.0
+  - xarrayutils
+  # - cupy
+  - efficientnet-pytorch
+  - hvplot==0.7.0  # https://github.com/holoviz/hvplot/issues/576
+  - pytorch
+  - pytorch-lightning
+  - segmentation-models-pytorch
+  - shapely
+  - timm
+  - torchgeo
+  - torchvision=0.11.3
+  - contextily
+  - rasterio
+  - cartopy
+  - netcdf4
+  - statsmodels
+  - pyprojroot
+  - p-tqdm 
+  - glum
+  - nb_black
+  - mpi4py
+  - pip:
+    - -r requirements.txt
+