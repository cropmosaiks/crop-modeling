--- conflicted
+++ resolved
@@ -1,9 +1,8 @@
-<<<<<<< HEAD
 {
  "cells": [
   {
    "cell_type": "markdown",
-   "id": "440e592b-c09d-4e75-91fc-00e5d36d391d",
+   "id": "e8d820de",
    "metadata": {},
    "source": [
     "## MOSAIKS feature extraction\n",
@@ -32,8 +31,8 @@
   },
   {
    "cell_type": "code",
-   "execution_count": 2,
-   "id": "522ab90b-af76-477d-a930-4d63c6847028",
+   "execution_count": 1,
+   "id": "db2d1faa",
    "metadata": {
     "gather": {
      "logged": 1650114371790
@@ -47,8 +46,8 @@
   },
   {
    "cell_type": "code",
-   "execution_count": 4,
-   "id": "281d0543-f6b0-4b68-a4ba-a99c547b00c8",
+   "execution_count": 2,
+   "id": "345a575f",
    "metadata": {
     "gather": {
      "logged": 1651174535306
@@ -119,7 +118,7 @@
   },
   {
    "cell_type": "markdown",
-   "id": "3cefa598-0653-4fd4-b7ce-14fb7c4e59e2",
+   "id": "83b44f66",
    "metadata": {},
    "source": [
     "## Set Parameters"
@@ -127,8 +126,8 @@
   },
   {
    "cell_type": "code",
-   "execution_count": 5,
-   "id": "e28b414c-1d02-491a-9518-1b777898950d",
+   "execution_count": 3,
+   "id": "7ea60a5c",
    "metadata": {
     "collapsed": false,
     "gather": {
@@ -154,8 +153,8 @@
   },
   {
    "cell_type": "code",
-   "execution_count": 6,
-   "id": "ce354d45-8f23-4630-ae55-95738e4a443d",
+   "execution_count": 4,
+   "id": "03e83c27",
    "metadata": {
     "collapsed": false,
     "gather": {
@@ -186,8 +185,8 @@
   },
   {
    "cell_type": "code",
-   "execution_count": 7,
-   "id": "b6691b75-c632-448a-845a-33628bf46972",
+   "execution_count": 5,
+   "id": "2dd8c75f",
    "metadata": {
     "collapsed": false,
     "gather": {
@@ -221,8 +220,8 @@
   },
   {
    "cell_type": "code",
-   "execution_count": 8,
-   "id": "6bb7126f-4aaf-4615-82da-efc06a2140bd",
+   "execution_count": 6,
+   "id": "f7becbe0",
    "metadata": {},
    "outputs": [],
    "source": [
@@ -236,8 +235,8 @@
   },
   {
    "cell_type": "code",
-   "execution_count": 9,
-   "id": "860d78aa-ae1d-4650-8ac6-46c345208714",
+   "execution_count": 7,
+   "id": "17e8e5fd",
    "metadata": {
     "collapsed": false,
     "gather": {
@@ -262,8 +261,8 @@
   },
   {
    "cell_type": "code",
-   "execution_count": 10,
-   "id": "55dc0554-2cbf-4e76-80d3-a7d7a9604f76",
+   "execution_count": 8,
+   "id": "fddf7d62",
    "metadata": {
     "collapsed": false,
     "gather": {
@@ -287,7 +286,7 @@
   },
   {
    "cell_type": "markdown",
-   "id": "1ae9b0ec-c334-4751-91c4-91dabff6a44a",
+   "id": "a6a0161a",
    "metadata": {},
    "source": [
     "## Create grid and sample points to featurize"
@@ -295,8 +294,8 @@
   },
   {
    "cell_type": "code",
-   "execution_count": 11,
-   "id": "b09c0e05-9ba6-407e-9260-5f9f00decc18",
+   "execution_count": 9,
+   "id": "bd39dfca",
    "metadata": {
     "gather": {
      "logged": 1651174535812
@@ -309,7 +308,7 @@
        "(19598, 4)"
       ]
      },
-     "execution_count": 11,
+     "execution_count": 9,
      "metadata": {},
      "output_type": "execute_result"
     }
@@ -368,7 +367,7 @@
   },
   {
    "cell_type": "markdown",
-   "id": "10dc75c7-a83e-49eb-ae1b-eb30c40f23d7",
+   "id": "588d58c1",
    "metadata": {},
    "source": [
     "First we define the pytorch model that we will use to extract the features and a helper method. The **MOSAIKS** methodology describes several ways to do this and we use the simplest."
@@ -376,8 +375,8 @@
   },
   {
    "cell_type": "code",
-   "execution_count": 12,
-   "id": "600886c1-24cd-4197-aa61-172b1606d33d",
+   "execution_count": 10,
+   "id": "e4a18982",
    "metadata": {
     "gather": {
      "logged": 1651174535955
@@ -422,7 +421,7 @@
   },
   {
    "cell_type": "markdown",
-   "id": "c06fbe67-d966-43dd-a2ef-af157487192f",
+   "id": "1351c016",
    "metadata": {},
    "source": [
     "Next, we initialize the model and pytorch components"
@@ -430,8 +429,8 @@
   },
   {
    "cell_type": "code",
-   "execution_count": 13,
-   "id": "b244448f-9b79-4c58-b779-5e8a4957c84e",
+   "execution_count": 11,
+   "id": "e7a35410",
    "metadata": {
     "gather": {
      "logged": 1651174537496
@@ -445,7 +444,7 @@
   },
   {
    "cell_type": "markdown",
-   "id": "4ef68b83-ce2e-4e70-908f-3e909337af04",
+   "id": "5d8dcf09",
    "metadata": {},
    "source": [
     "### Extract features from the imagery around each point\n",
@@ -463,8 +462,8 @@
   },
   {
    "cell_type": "code",
-   "execution_count": 14,
-   "id": "ebfd0c2e-78fe-45a9-99a4-13112f0da841",
+   "execution_count": 12,
+   "id": "60ee5781",
    "metadata": {
     "gather": {
      "logged": 1651174537641
@@ -477,7 +476,7 @@
        "0"
       ]
      },
-     "execution_count": 14,
+     "execution_count": 12,
      "metadata": {},
      "output_type": "execute_result"
     }
@@ -500,8 +499,8 @@
   },
   {
    "cell_type": "code",
-   "execution_count": 15,
-   "id": "6b6842a4-e83e-4ec8-bc20-274918c9ad22",
+   "execution_count": 13,
+   "id": "8e86ee00",
    "metadata": {
     "collapsed": false,
     "jupyter": {
@@ -522,8 +521,8 @@
   },
   {
    "cell_type": "code",
-   "execution_count": 16,
-   "id": "13a724d4-c18b-433b-ae89-e6ad2160e78d",
+   "execution_count": 14,
+   "id": "48a187d7",
    "metadata": {
     "collapsed": false,
     "jupyter": {
@@ -600,8 +599,8 @@
   },
   {
    "cell_type": "code",
-   "execution_count": 17,
-   "id": "96823a3a-c437-453b-8ae7-a9e4f369a098",
+   "execution_count": 15,
+   "id": "bfc7ac10",
    "metadata": {
     "collapsed": false,
     "jupyter": {
@@ -615,7 +614,7 @@
        "25"
       ]
      },
-     "execution_count": 17,
+     "execution_count": 15,
      "metadata": {},
      "output_type": "execute_result"
     }
@@ -646,7 +645,7 @@
   {
    "cell_type": "code",
    "execution_count": 120,
-   "id": "99100f18-c749-432e-807a-d0cf0d864116",
+   "id": "417688d4",
    "metadata": {},
    "outputs": [],
    "source": [
@@ -656,7 +655,7 @@
   {
    "cell_type": "code",
    "execution_count": null,
-   "id": "65990f51-5cc8-4c44-90c0-f9c62a2ea116",
+   "id": "89a1b25d",
    "metadata": {},
    "outputs": [],
    "source": []
@@ -664,7 +663,7 @@
   {
    "cell_type": "code",
    "execution_count": null,
-   "id": "84a054fa-9a71-450f-b35a-5d6b5d28ae4e",
+   "id": "44ae2437",
    "metadata": {},
    "outputs": [],
    "source": []
@@ -672,15 +671,15 @@
   {
    "cell_type": "code",
    "execution_count": null,
-   "id": "97cec0ba-bb9b-43de-9bee-1b2f52fc4bed",
+   "id": "1a15dba3",
    "metadata": {},
    "outputs": [],
    "source": []
   },
   {
    "cell_type": "code",
-   "execution_count": 18,
-   "id": "4da03cc9-a131-4008-ae8b-c86cdb18c25c",
+   "execution_count": 16,
+   "id": "3a68a4bc",
    "metadata": {},
    "outputs": [],
    "source": [
@@ -713,7 +712,7 @@
   {
    "cell_type": "code",
    "execution_count": 20,
-   "id": "3edc3bd2-d1f3-4296-909e-f4c510ef80b6",
+   "id": "d09945d5",
    "metadata": {},
    "outputs": [],
    "source": [
@@ -772,7 +771,7 @@
   {
    "cell_type": "code",
    "execution_count": 77,
-   "id": "37d2dde0-a20d-4cf1-b404-37f17f0dccb3",
+   "id": "e32d1963",
    "metadata": {
     "collapsed": false,
     "jupyter": {
@@ -823,7 +822,7 @@
   {
    "cell_type": "code",
    "execution_count": 78,
-   "id": "4a1b98f2-a189-4236-a173-289ec85e8a01",
+   "id": "d1beeff1",
    "metadata": {
     "collapsed": false,
     "jupyter": {
@@ -838,7 +837,7 @@
   {
    "cell_type": "code",
    "execution_count": 79,
-   "id": "3c9d8bb1-422f-4bcc-8d70-7c10c0856f9c",
+   "id": "4776051b",
    "metadata": {},
    "outputs": [],
    "source": [
@@ -848,22 +847,9 @@
   {
    "cell_type": "code",
    "execution_count": 80,
-   "id": "d826a62f-389a-40a6-9aca-6eccc968c695",
-   "metadata": {},
-   "outputs": [
-    {
-     "data": {
-      "image/png": "iVBORw0KGgoAAAANSUhEUgAAAkMAAAJACAYAAACOrWI1AAAAOXRFWHRTb2Z0d2FyZQBNYXRwbG90bGliIHZlcnNpb24zLjUuMSwgaHR0cHM6Ly9tYXRwbG90bGliLm9yZy/YYfK9AAAACXBIWXMAAAsTAAALEwEAmpwYAABhVklEQVR4nO3da4xk6X3f9/9zzp6qU1VdXdO9vTOZ3RFXa95JXSh6JdPyJYopw7JliHwRxXKggHGUMAGcWDbsWCsHgZAXRgjYMGzk4oCRZDOwI5mQhYhQbMs0bUF2BNFcUZTJ5S6XS6522NxW7/Z2d3VXVZ+qs+ecvJjGemf+vxnVTF+qup/vByCG8+y5POc5l36q5nf+HZqmMQAAgFgli+4AAADAIjEZAgAAUWMyBAAAosZkCAAARI3JEAAAiBqTIQAAELUzmwyFEH4ghPCVEMILIYSnzmo/AAAAJxHOos5QCCE1s+fN7I+b2aaZfc7M/mzTNF9Wy7dbDzWdbnbq/cDF93pT+cYmzLdy4pdLxOVe2ZzbC35l0WTzbm7eTyJqF4nYSS0WbEQHT3LPp6KtlT3k2h4SA12JUzn32N+haWrXlgS1LTUop/vMe10cgzq3df1gx3o3D4mdBHHNm9hvLcbvRNSNoO61U/5x05g/jlba8gvKG/V0JbXf76yenfl+H8r8sbVSf0/e+rF8tg5GE9fWyCfY6eq2267t9dpfG3t7452maR5R2/Ajdjq+x8xeaJrm62ZmIYSfN7MPmZmcDHW6mX3ff/itZ9QVXGTbxaFrS6s5b+qOn2C3xbqjas6JeF66pqQUP+HF5lSPu/Pt1Uqxdrv2Pwmnoitl6vtczHzbvAbiQB6/fs21rbX8PoYj/3AamX+IzaMs/UO33VLnceqbZmKgTmAorp9cLDcuTvcD3yM9P55ZT+zjwLcdVn78TiSVM12x39Md+1qc3+srN1xbKu7d09Y+8Pvdmm2e+X7Xr/sJ11tW/T2ZtAZn3pd/8f99zrWVYsJ62n7/40+4tp3CX+P/6B/9xkt328ZZ/TPZY2b2jTf9ffO4DQAAYKmc1TdDv+f31SGEj5rZR83MOp2z6gYAAMC9ndU3Q5tm9i1v+vsNM3v5zQs0TfPxpmmebJrmyVaLyRAAAFiMs5qFfM7M3h5CeMLMvmlmP2Jm/+kZ7QuRqUQ+QeaIKp8TKFORv8n99gZiuVfOPgu5VDZ6PtVUin+Hj8muyAedfSwVyyaL7FkQgzOZDDVN83oI4b81s1+xW8+Kn22a5pmz2BcAAMBJnNm/TzVN80/M7J+c1fYBAABOAxWoAQBA1JgMAQCAqC3Fa1x109hhefZFsXAR+XhqKaq55SLwnOU+ADwZ+wBwJbY3rPy6lSqwKNKzqoygKIZqhQp9q6bIP7KoAovRkUUDiW5Hp7MvGuct34p7ifwxCwAAYsdkCAAARI3JEAAAiBqTIQAAELWlCFADi5SKX/RdV/63Yfcz/9mhEsFtUy8DzPy6tah8vZH633c+Eft4RHR6X1TcHh2Ivoh1r+d+v4fq145HZFv8dvtMXSzRifu6wC3/6nP+N9RfZHwzBAAAosZkCAAARI3JEAAAiBqTIQAAEDUC1IhLbzHhz4nY7YpYbtDz1WSvd3z56g1RXfubB4VrGxVj15aJDPCw8EHrXRHITiu/8nDPL3co+pyKQHLVEvuY3RFej6wE9yNrvu3Vo/Pvx7KZ1v7ayxL/ogMutxvX1s9ku3E9ZQAAAO7AZAgAAESNyRAAAIgakyEAABA1AtS4tCZ2uJD9jkS1aROFqlPRWKYieHzktzcR+01K35qZD50mfhc2rXxjLSoNd1vzVWDeFYHfuvTnY6Xqubb0js9oUzV4pQ+GmzjWsvLHUPicuVjzbo1xqcXQJ5EVoH71YNe1PZqfTYgXi8M3QwAAIGpMhgAAQNSYDAEAgKgxGQIAAFEjQA2chAjoruTzrZrVft3p2Kd7d2Y+ydsW2ytFdegk8xWee62+a0sTH74uxj5UfePqhmv7AzcecW2/dnPbte2O/D5eF9WlQ3V7and8IMLSpe9bZb4acaVC6qISdpr6scvFuS1zv1ya+v22U3+GrorK0iOZ0vbnLDapGgIR5r7MhqUPbg86fH9xVhhZAAAQNSZDAAAgakyGAABA1JgMAQCAqBGgBub03Y8/eqrb2zrwFZlVdWTr+JBtt/YJ0zLzy01FQDcTQdRMVJauCh+0npY+LPzclg96lqOha+vKz16iM3cEyyfmw9KP5D6l3s67rm137Me43/P77Hf89gpRRTvr+OMfZD4snZnfXibC4io+XYz9Pq6kfntJJrYnsua7opK4qi6uCkurKumX2faOv16S1gI6smT+zZc/v+gunDm+GQIAAFFjMgQAAKLGZAgAAESNyRAAAIgaAWpcCmVPxT/n864b8wWjd0Vl4K6oUjyvSgQz89QHVh9b9cFgm8237kRUkd5+xVeC7okwbtrybYPcH29fVGVOREXnolABYhEEv+Mz2qMtf/yVyPWqvpkIHg9E3/p9v49CBKNT0d9JLapcmw/iTmtRmrxSYyJi1aIkc2Yrvi+VP7fDmV+3nfqx6onrpxDXdyLGIBV93lf3hspjq5cGIrNdvOra1P0cnfL8qrHzzRAAAIgakyEAABA1JkMAACBqTIYAAEDUCFDj0po3GH0SkzlDjtOxD5N2VWVbUUU6ExWYvzr2qdOs9pWLhyJoPVLB1plvS0Xl6+0tv4/d3FebnqqQrcgFZ+ZDypbffrxd8+HmvsgiD1b9Z7u8FOfnSISCa982FOOZi+NKZuIzZUtUtBbnoq78PtRn1KRS1cVHfh/i1LZF+LqlToZYd1j5dQciWC+Gz1J/2Vomrnl1C41z37gi+tIS10/W88tNZ/5+2RX3JMw+98Llrzat8M0QAACIGpMhAAAQNSZDAAAgakyGAABA1AhQ41I4j7D0Sayt+kDtuqis7OsWm9VHPonabvmAaX/mQ7GblQ+OtkUZ4FZHVEIWH5W6IqSc5SK4LELPmaomK4K8d0Zi80SEm1tiTEq/rRXzid09UfJ4sicqYYvAbiYOIev5Y52IwG41833urvo+j8YipF35dUuReC5F2D4XY5yIitGVCFqrat2qarilfpzXO+rlgsbvV1zLY1E1+4rYXtbru7bRkb+Litpfo5UMr/vj3cj9+f2P3vcu1zYZ77i2f/plsd8j/8IBzEqR/s/OsQg33wwBAICoMRkCAABRYzIEAACixmQIAABEjQA1Lpw/+f53LroL9y0TQdS6mLi2qagErYK8eyJQq8oAJ6UK1KoQtAjZqurDIkzaXvHh8OmeioL7/R6K4xjdcRg7Iow8FSHwZMX3V2S7bTL2435YiHES1cDLzI/xSPRvIALelQiDqnDzRAWjRfhcFdfORKXqTGyvEiHoTJSCrlNRpVnsY10MdCaqcA9FMFqVvl7P/borIuS/PR67tlpUGK8qv2635atXT0QAXY39F7e+5tqGe/46GM52/X7VywUqKJyI6tqqiruoFN9Wlb5bPjC++bLvX6z4ZggAAESNyRAAAIgakyEAABA1JkMAACBqyxGgDo2l6euntrmqWo7Dwsl9//vftuguLNzWaz7wm7REklJ9tBHVm1WgthTp3kSElLsiYOpjnmZ7YnulCM8e1n57qQtuiwNL/ZiMDkQl6NxX+y19ztVSERROahFuLv1+s9RXQRbZcytFFnnX/PYmon8mqkPnKgSdDVxbIoLCZmJcRIA6S0Q4N/PnrOj4wPPOgQ83F+Ia6IprOfWbs1xcaT2xXHnk28aiyvVe4Qe6ECfukc66X+7I9/nVg23XVhW+g1Xig8x9UcVcjVU19suVHddkderP0d7Yn/OReIljIsLmuQh4J+Kli1pUd7ex395UXPeq+vd54pshAAAQNSZDAAAgakyGAABA1JgMAQCAqF3KpPFphrHvhpD26fve73x80V1YuO1XfMhxUa73fKBxKApf254KAYuwdCXClaICdZreEZStfOBU5TQLEZauC1HtV1RQVp8KRyrAKkKeUxEuLcWxpiIoPBWB9L4oM1zVPohbZ76t2/OdGYpzMRYh4/6KqNxc+pHZmfl1k9JXHJ+K5UR230rz5ZKL0q+8KwLjKuRfibB0Lc7lRLS1VVA4E+uKMZ2I66pW1bVFoP0d73m3354IZG/t+Ws8E+O8JcLrE3EfidNhA1EV/ZsH/h4fiCB9Jq7dIhf3b+mv3Vz1RoxpNfMHPLjqV213/L1/L3wzBAAAosZkCAAARI3JEAAAiBqTIQAAEDVSwA/otEPasQWyCUubPbO5u+guvOExEZY+D2klQrvp7YHLkc+CWiUqUGeiAnXe8tufqCB3IioFi8CuC3ebWSbS3FlHVHMW4dJSVJbuioDtzsyHUEtRSns29serwsPDwi+XpvN9Nq5Sv9+yEuMn+peJwHNZibC0qJY8tJFrG4iK2yNV/rv2fWmLoHUqztH11F9XX5uJwLioTp4k/lxeX3vEtf2Bdz/h2nZe88dWfeVF1zYc+/0ejvz1UojruSfOeVeNwaqvst4W9+5EvBCRiZcO1HsY7Z6ofD3zSz7i8/bWHvvz271KgBoAAGBuTIYAAEDUmAwBAICoMRkCAABRiyu1u8QucyCbsPRyuXrFhyHPhaiUqyo631kZuBKh28x8OFJV+y0T/3lPVd1V1W+z3LclojrvIPchz7zl+zc8EoHTsQ+6ZiLMPhCh6qHoS1X4MG1R+/Hrq2B56ZdbyVUFYFH1uRQVj0WF4m7p24biupiKCtm1qOC9k/ggcy3y0yZC1SsiQN0VFahVhfFKBNCTmRgrcW2UKqiuAsC5v4bee33DtW2LgPzNLfFyxnjPNe2XYrAScd4y3+dMvHSQi2rdecuvOxEh6K54maDI/T4Kcf19VbxQ8Rbx4sW98M0QAACIGpMhAAAQNSZDAAAgakyGAABA1JYnZYtTdZJAdioq9M5sZa51CUvHZ/dIhERFYDUTgVUlrW5fLhNh3yrx26pF2DeZs8KuiZB2mvqguepLWwRdcxHwNvNhX2v5+ypNRUBZVA8ei+CsiWrOSrbac23rImx+WIjAswhLm+ifCmRn4vN3XYrzq6oMi32o6sZTsZwK4ZciNJ+LatOlCL5bKkLzqsJ45cdqb+afr5PSXxu7B34fX3vFV+YeHYkq5ivqXvPHtvua3+/2ge/zNXG93FgVYy/6UqlgfurHtGU+LK2+rdkx37/iQFwb9/lVD98MAQCAqDEZAgAAUWMyBAAAosZkCAAARI0ANeaSi0qqyue/8qJre/87nzjt7lw4X3xhc9FdOBW7o/mugyzzYUhJBJyzOwL8qajmXJoPoSYiVJ2pAPWqT+empfhcmPtQZlL548pEGLQWAfJEhHhXMl9ZemIj17Z7IPZR+zFQxZeT1B/veqKqXPt1Dwu/xfWeP46iEgFl0Zk0EUHXQn0m99dZWolq5SIlm4oMeS6OLVWhatGVrOdX/u41/0wrRRB8NPIVxrsb/nrui8T4M0cvu7bnt/1zRFwG1i1EdWiRqe6LKuZpz784oF46OFQV1QsRDpf3jO/LSNzTJu59q0SFbBF8L0S4/l74ZggAAESNyRAAAIgakyEAABA1JkMAACBqBKhx5ghVL84Tqz4MqeyIarfnod/yoclBtn7b31X15ZEI9pYyMOmPayKCrqJ4tZUiiFuUvr99tW7qg7OVKGSsKnWrisKHhV85TUW1XxFkTlSiWARnC9F2bc0HU9fW/HLDmahUPfb9UyHe3SM/pttbfvxMHG829vutWz6UnqQTvz31XUAtqmGLC6EWRbgzUZX6LRtrrm3jqggjV74S9HDf91ldu8OZH6t8xy+31vEh7bzn+3Kj5QPP6h68OfJB/6GoRt/tqArevqkS64rsv3Vzf37T2ve5vM9HGt8MAQCAqDEZAgAAUWMyBAAAosZkCAAARI0ANRaCUPXiDAufLMxEUPE8qIrORT687e+DzsAtU4uw9K4oYFtWokrzyH8GnIgx2WuJEGrP93fXRLhZ9UUEREtRvVrETWU4V2RprRYh6FIlt2sfiO2nfpxF4WGrxfYycT6e6K24tokI4hZHIqAstpepcW755aYiLK2qf2fi4CYia/78zAeFn9/z+xiIdPi1NX+8O3v++nt2PHRtowNx7Yqgeld9pyECyqX5gytFMP9QhPpVpequOEeF2G9btHVFtXhb9ddfS94N/qWQIvFjldZBrHt3fDMEAACixmQIAABEjckQAACI2gNPhkII3xJC+FchhGdDCM+EEH78uH09hPDpEMJXj//0VacAAACWxEkC1K+b2V9umubzIYS+mf1mCOHTZvafm9lnmqb5WAjhKTN7ysx+4uRdxWX32RdecW2jsSj1KnzwO5cnfP3ci9uL7sIbJqUIjqYivLgg2cwHJCfF7cHM0YEPsIpCyzYpRGpZBYpFJeOhSDwnaiczUQU59Z8paxFCrURIPRP7UHW0D0XwOJWhYL9uLa6BgViwLaoRP/flTde2tef7oqpSP/qwrxSshlRlZAeiL68e+AV7ooJ5ceS31xZVkPsifF2JYG9ZiArPIhyeiXB92vH72Nrzz7Q90dYW14s6julMXUM+aD0VYX31bchEpKAzcX+oXP5AHG8t9lLW4iUOE/dgx1dAVzdI9ZrfnrzW7uGBvxlqmmaraZrPH///QzN71sweM7MPmdknjhf7hJl9+EH3AQAAcNZOJTMUQvhWM/suM/usmV1rmmbL7NaEycyu3mWdj4YQng4hPF2KT4cAAADn4cSToRDCipn9YzP7i03THMy7XtM0H2+a5smmaZ7MWsvztT0AAIjLiSZDIYTMbk2E/mHTNL943LwdQrh+/N+vm5kPggAAACyJBw5QhxCCmf2MmT3bNM3fetN/+pSZfcTMPnb85y+dqIfAHD7z276itbJMQetTV/rEpQrjLpN01YdOB3ckal+Z+QBrIcLSIidsJipQ19ZzbdnMVxSuar/Baea3l1frrq0vwrQbIsx98+DQtRUHKqQtqi+bOt9+H4eievWeKF+9s7nr2p7f8W07W37d/QPfl1pUFL6+JsbKtZgNCz8GkkhYdMULAjf6PvB8bdX3JREbXH/8ml9udcO1qWrYlQjcr/T8uCS5Ch77FwcyMSwv7PhrSIWbNzIfRu52/FjtjPz18s2x37GPx5vlLRGMTn3l69T82GfiJYFMvSQgzu9QHG8l7pl7OcnbZH/IzP4zM/tiCOELx21/zW5Ngj4ZQvgxM7tpZj98gn0AAACcqQeeDDVN82/M7G6//OODD7pdAACA80QFagAAEDUmQwAAIGonyQwBF44KWleVDy8O5iz38Ae+7fqJ+/QgBqqcMZyuCKbuHIhqui0fB+3nPgRtpQg8izppV9d8SPt634du26nfx16679p2RVXlQ1Fwuyp8EHxPhHhzcc23E9+WidC3iarP9cxfj91MBFhLX2n5BRFeV9nXRzd8ADgTt2nWiFB+x59fFcKfiLLF18R+B2si9n3kv1sY3PBB4cPNF1zbVATuJwfixQGZCfbntxDx5qG4NtKZP7ayFiltkcie+qy01WK5dsffCyvivlRPXLW9WlTI7ouK5eP6/r7r4ZshAAAQNSZDAAAgakyGAABA1JgMAQCAqBGgBk7gs1/aeuB1S5ESHeQ+mDkQFVfhdbPl+Wy3t+0rN09mvhKvqcrXlQhui2rYqQjODkXgVIWgSxGgTkRIWwWUu7lvLMZ+v7sHPmGbrPq2XFUZFp/Tr62qALVft2r8sV1bEYFnMVY7Y9+/4VgE7vf2XdtGz1eqznJ/HKWoEl6ZD+bvHvj+Veavl7zy++iK9ytUaP5QVHevVVnv0o9LJZZLxLGVMz9+O+bbBubP7/qq3566jwpxvUwrP1b3sjxPDwAAgAVgMgQAAKLGZAgAAESNyRAAAIgaAWosRH/lUde2ezRcQE+WnwrFxh6qVsHURembD6EuSlX666Ic+SDptrimuqkPsI5MlBkWOfCpeBkgFeWSr3T8urulr5Z8WIxcW7Xnw7S5CJF3Mx/ObYvw9bsfe9y1vTz2FbJvHvi+2MyPS/9hUck+9cvtiFBwvenbisqHqge+J2YtUTlcBJkzXwjaEpWVLvxzWC0nCq+btfzxdhN/TeYz8UJAx697WImXBMa+TT0OC12u+66W54kCAACwAEyGAABA1JgMAQCAqDEZAgAAUSNAjajslz5M2k9kLHGpEapejI1MVIdekN37DIiepUwEmQ8LH4jd3/TrTo58AH0qqhuXIsi8J9Lca6tX/E5W1l3T4PqGa3sofbtrG734BdemqoRna6LKde73YbOXXFNR+DFQ93MpTvlIPAuu9kRAWTweJiKgXIuK5akIgrdEaN7E9iaiQvak5Z/DScuPX3cmwuaVCvWLyuvBL3YvfDMEAACixmQIAABEjckQAACIGpMhAAAQNQLUwDnYNV8Vty+qxJ4EoerLa/PAXz+LUtbLE9xupyLIPBMVike+mnPS8pWv69zfL4cHPtw8nPkw91vtLa6t3/OVrwvz+xj0fF+qxH9XMTzw1aELcbzPi7Yrqkqz6EsqKoyratMt8S5BoirDlz7wnFV+XFIRmlevK2QiuF1UImye+DG4F74ZAgAAUWMyBAAAosZkCAAARI3JEAAAiBoBauASe9vDPqj4wtaOX7Dll1sWlUp04lwcvjZedBfekKXL/dl9JKrbZx1f3f76mn9xYlrecG3rIrR8Q1Sq3jrYd203t3f9ymMf+s7FSxeFCFrn4mWPUlSqbpci6C+C4JkISytDUWy6VFWzzS/Yb93f9bLcVxcAAMAZYzIEAACixmQIAABEjckQAACIGgFqnLn1lXXXdn+1QXHWntl6ybVNKlX/dT7ffePaSbqzFK5xlS5M+5Srs5+2973vXYvuwhtuXPXP1+HetmsrS//dRynGuSu+IilE4HkiKkuXohJ01vLbqyuxrvxuxm8vEX1OUn+vVtX9XUN8MwQAAKLGZAgAAESNyRAAAIgakyEAABA1AtS4tMaFCMCK6qo4fZ/b9AHO77guqlxXb3FNWWt42983Vvtz7XPn4HC+zi25Z14R1YOxME+8562L7sIb0nx5vr8YqCrSnbZryuZ85pYzv2Aq1k06vrGfiCB46/4e9sszsgAAAAvAZAgAAESNyRAAAIgakyEAABA1AtQ4Vd1UhGQj0xfBvd3ZAjoSGRW0fu+NgWs7PNhxbc9tFq5NxEOlVFTTvYi2XiO4vUzKJaqAnpXL05dSFJbuVhPX9taN+6uCzzdDAAAgakyGAABA1JgMAQCAqDEZAgAAUSNAjUth/8AH/LLWAjqyQLUYA7t6/v2ITZX6z5Rf+MrQtdXZvl859eesm+bz7bclkqQXUFXOG1XHeahK/zLBohTzlq8+BXwzBAAAosZkCAAARI3JEAAAiBqTIQAAEDUC1Hhg09oHPbvnl3dbCt1chF3r5anWuig31lZE6+Wo1Lws0tl819n1a74K91uufrtre993fv9c2/uf/85/P9dyF9HO/vaiuxCtsrfYHx58MwQAAKLGZAgAAESNyRAAAIgakyEAABC1pQhQJyG1bra26G7gWJn7YGZZTudad7DWd23XN3zb1s7EtQ2PGteWiNDtpFCVd+MKLQ8PDl1b3+arXHxZffcTG65tUsZ1XZyHn/zxvzHXct2NPdf2K7/6K66tGL001/by+hK/nVFxnS4a3wwBAICoMRkCAABRYzIEAACixmQIAABEbSkC1Fh+7716w7W9eLDv2qaVqDJ85JuytHJtax2/3KDnQ7FbWz58Xaa+bTrzc/2V1Ie518V+E989m1rhGyMPLZvpcxmTX/9NX7W4u8J1cdoKdVMKb+1dc23/+ss+pP0Ln/vSA/flv/mv/swDr7tMkko90+LEN0MAACBqTIYAAEDUmAwBAICoMRkCAABRI0AN5x1rjyy6C29YaYmqs6mv1pqUfl7fFlWpS/PVqyczH8zsiv0WIgietMaubZD0XNuVlg/UJqJ/Wer32xcB5aHvSlTed2Ow6C4spcGaqs6O0/Z//J//yLW99FV/V7ZWf9q1rW34c/TImn9mKH/iAx+Ya7llN8lai+6CwzdDAAAgakyGAABA1JgMAQCAqDEZAgAAUSNAHbknNq4sugtv6ObzhQjnVZsPI7dFCFoUqrZk5tvK0lfXHs18CLorDqMrCr3uiM8i5ezQ78N8gHpaTf0GReh7f+y3N6zFwYmxylLfP1lhPCKf+jVfyXijR7XpP/wDvrL755/eW0BPLrdf+Y3fmGu58ZF/ZqTifu63/PNLGaSn+2xeRnwzBAAAosZkCAAARI3JEAAAiBqTIQAAEDUC1FiI8pSDuFeu+gCnUh34JHNV+YqwdeUDiHnuPztUlQ8eD8c+oDwp/PZK8yFoFW3eFX1RdYZVReutPRGkrH2fe2nXta2I490WgfFe6nvzvU9cc22Z+XM0qXzAe7e4/droin7AbLDWFq1xBdw/cO1R13YoXpLAyQwrX2lf+dj/8rOu7Wuf9aHvX/61L8y339d+Z67lTgNPGQAAEDUmQwAAIGpMhgAAQNSYDAEAgKgRoI7IMlWbnlee+5Dot7/t+lzr3nzNh3NLETLeF23t1FcV7uY+eDyq/eeJRHzEeOvDPjw8HPvg8fbB0LWVPgNtJoLbeeYXfKXw2xv0fF++87F1v19R+boc++1NKj9+n33ppmszUQG32/Jj0L0jkD0S1bG3vr7t+1H78PBk5APzk9d813YOJq7t1R1//cDsB/+Tt7q24cErC+jJ4jz/3I5ra4sXCXAyg4e/da7lhlvPurYv/M7+fe2Lb4YAAEDUmAwBAICoMRkCAABRYzIEAACiRoAaC6GC0aetqEauTYV9axEUrkVFZkVVfe6KdaciBT0pfeD3SsuHm6+tiR0X4nNM4vtiLR8+tplfd1r62tdl5vu3LgLPfVEhO1FhUlHpeyqqcO/Obm+73lvxfRPbH3T88W+/7Ntubr3st3ck+ibKgavC6YdjH9JW4z7I/LjvivPYiOux1/OB/th8x3Vf1TyygttSMRJvWIjbHvfGN0MAACBqTIYAAEDUmAwBAIConXgyFEJIQwi/FUL45eO/r4cQPh1C+OrxnyrxAAAAsBROI0D942b2rJmtHv/9KTP7TNM0HwshPHX89584hf3gPixTtemvFbsL2W85VqWbfVA2U2HD1DemLb9YP/UJzkKEtCfj+ZZbz3z4+l1Xfag6LX0APVsVFZjH/vPO4Z6vrDxJfV8SkU69movxW/V9noz99vZEcHsl9QHqSXn7Pq71/PavP/aIaxt0XJOVBy+5tp0tH0YuKz+ek5m4bht/XCra3O41ri3t+OO4kvpzUcz8dTurfEi7OFJ79vvtr/pxf+/jvi/f+0f8ud1YfcK1VSLgfZm99JKvug6zn/iv/8dFd+FUneiboRDCDTP7QTP76Tc1f8jMPnH8/z9hZh8+yT4AAADO0kn/mexvm9lftdtfcLzWNM2Wmdnxn1fViiGEj4YQng4hPD2bvn7CbgAAADyYB54MhRD+tJm90jTNbz7I+k3TfLxpmiebpnmy1abcEQAAWIyTzEL+kJn9UAjhT9mtfzZfDSH8AzPbDiFcb5pmK4Rw3czi+nXGAADgQnngyVDTND9pZj9pZhZC+D4z+ytN0/xoCOFvmNlHzOxjx3/+0sm7iYviUAQ97ej8+2FmVooyrBMbu7Z25YOobVVAWeyjrsSXq5XfbyXCyGIXshr2qPSh2GI2cW39bR/uFWfDykxVrPX967b8saXmg8b1zO83ExWiH+uJ3a5suLY7K+pujv2xZploMxG07vl+lOKcTY58kHkmAu6tjji3opp6LgL4WebD4mY+HF+ZD+xOZ/OVWr4iwuxtcbonR378Dg98/x676o+te8Uf2zc3v+nadvZ8pe/pnr8iR+IivS6C+jCbqGrvC+jHIm3efMa19UV19/t1FuP4MTP74yGEr5rZHz/+OwAAwFI6lbBO0zS/ama/evz/XzOzD57GdgEAAM5abN+wAQAA3IbJEAAAiBrvtF8Ci6o2vXUgKvQenH8/7mZw9Ypr65c+mFnN/LqZCA9Pj3yIdVz70GlPhD+vtESFYxGG7IrgbSWCvINchMPFsXVFde08832pCr/goOfHIMt8CnogKnOr/GuVrri2axt+v3vbt//9l5/1gckdEYS/ujrw/RBBbhNt+4WoMpz489POfdj+2poPQa/3xHlUlc5FMLpQSX3RZxUEL+W6PlS9JULpk32/8sZV/9uUcvEywObNHdd2c/N3XNt+Jl4kENf8sPD9e3ZfjYEIls/8DZ2KlymyzG9v9zWqTSvf/yc/vOgunDm+GQIAAFFjMgQAAKLGZAgAAESNyRAAAIgaAWo4n9t7aa7lMhESXSZ9EYLORN3nKvXLqXq/KlRtY98mcreWiQBnd85QZypCtnvFyLWpQO0o84Hfd+U+yLz2sA9Gdzt+ey0xfokIc+epCIybD4KXR77NWrfvY12MSSEqKA8PXnVtg1W/7vvetu7aKtG3kdhHv+eP67rPGFsqrpVK1RwXlb8LFZYWLyakIri+IpLrqbiaD8XLD1/7+tdc23MvvMW1+SvK7PkXn3dtz37lG65tuCdeuhD3y6FoS0SV8FQFqMW5zDr+vKngdj1TIW1fIjsR56hOxZsYnSu+TVwGhzP1MoVMw4u2y2vrhX/nG1tnMwZ8MwQAAKLGZAgAAESNyRAAAIgakyEAABA1AtQXzGlXm543LA1tOvNhzVpUli5avm0q8pZJ4cOaqpxzIQLK2ZEIMouw5vbYh68nIog6KETYPPefn7pHfh9bhR+X4cxX6zax3J3VlncOfLXprOVjvNOx3/7Ghg+Lf/s7r4l9+vPzhS0f9l0RFZRLFdRvRBBXZH3rzO83Sfz22iIz2s+vuLZrN/zxVvt+XCZjH0b+jd/+Tdf2tdc2fV8yX3H7uRd8gHq4568zFZauRaK4K6quT2rf1hKB4qISF70Im2fiPjXVJu7xUlRs7/X8NXlVpM37qW8sxcBMxIsTKlIt7iDLZr5/pcodi3v8+vVHxIKXH98MAQCAqDEZAgAAUWMyBAAAosZkCAAARG1JAtTB6gesrJnISBkUwtIns703XHQX3jDc80HrgQhwZiLo+eKeDySn5gO1pao2XfuqzCoAW4jbcqoq6s5x+w4qfwwDsVwitj858PHSrkiVX1vzoeCVvR3X1jMfXM8rn86dVH6cRiJonokq3yYqeperIpQvwr6VqmouAsWjmb8GXj7yx/u1rS3XNlCB59yfkbWWqEKe+TZL/dinYx9ePxTVymelCK+rqt4mXkwQIeOkI15C2Jsv8DwTFajLyh+bmV8uq/w+VJa7EPutxXJl7Y83T7u+Lff9y3NxvAf++VCJKty5uAcz8/t9/JqvAv/8F59xbeeJb4YAAEDUmAwBAICoMRkCAABRYzIEAACitiQB6gf3oMHru1mmQPZJqk0Tlj6Zze3lCUtvH4jw5wkMRdVnVUm7SH0IOC9Fdd/E909VW24S0SgCsHfW1M1WfchzoyOCpCaqQ6vngzj+3ZnfnnqyVCKce1iJYxBtjQjnqjB3koqq5qJScCrGffOVV11bJgLoU3UNiO2ZHFN/bOVMBevFCIrK0mklrh9RV1k+6RNRHVpWkfZNmQj7qgLwVeqPdyoqh+ciBJ2rc1n6ELn6qSPuFjNxDyWifyq0nInK14mozK0S2bs7/rra3vTh+ne9/12u7ca73+ba/uUXv+jaXt7zoXl1T3dF8H0iXk6oWvf33OSbIQAAEDUmQwAAIGpMhgAAQNSYDAEAgKhd+AD1aTvtQLZy2iFtwtKXRyqCvCfx/Pb+XMsVKtss2hIRgJVBTxUqThrfJFZNsztb/T4tWXFNW0d+7MrSBz/3RZh258CHNwtRaXldBJ4zEeYujvxzRGSvrSz9uj76amZuTMxs5gOixUwEnkUFanXO2i3fOhVjdViK/Yrn5mTk1y1TVQnaVzdOOn6xrqh4nKVinMU1OhYhY/UYrkWYu9Xz47Lms8j2iGh82/XHXZsoCm/bB99wbeWR328twuFtURU9E8HtUoTwD8VYDXriuu/5ELQKoH/qU//Ctb2y9bxre+6Lz7m2ibieTZzfRIxBLU7mRNyD98I3QwAAIGpMhgAAQNSYDAEAgKgxGQIAAFEjQL0AKqS9P/bhsedee9G1bVxl/gqzl3Z8hex0RyRW56Ri26kISE5UtVuxssqrJqISsg9Lm3XvCEwnmQ907o6nru2wFFWVxee9w5GoIl347fVbfr8bHR9vTnI/AK9UviLz8EgEwUVI28fMzUpxhkqxro/Smo1E+eUs8eeinonq4rXv86Ty45cfjV3boXjO1WNVHdr3LxHrit5ZKYLClQiMq1B12RLX3qrYi1i3EjH3UuR1XxLB/K64OeSV0fHLVWoUxPnwV7NuVdWrJzO/3M1XXnZtm2N/bKM9/1xSVdH3R/7+SMW9mov+5SrUL8Y+u88XlfjJCgAAosZkCAAARI3JEAAAiBqTIQAAEDUC1BfM4Wsqauf1H1ZxQyg3t33ob1FUMHpe1ZyBwVLFNUXFaFH8VYYcVZ1XGXYV/ctV8LF1ezh1XQSZMxGsLETfKhG2rGqV+FYBZR9H3h75asn5zFceLkSoNREDWoqqzyoYLTLQsrEUZ0NVbq5EefFpI8ZPFf8W51F2T4WWVbBeXANqH6pqtjqV6j5QlZtL0Wn17UBfhOa7Ksec+utAVVWeFH4vK7lftxSVzbuiwvhEXLumXlYQ21Pn6FCUyP7S119wbepFIBXwrlVlaXHiElVlXRzHoXh+qWdQfZ/f9fDNEAAAiBqTIQAAEDUmQwAAIGpMhgAAQNQIUF9SKmhNqHq5vLzjw7jnIROBZBWgrjJ/DWWpD3CqkK2uaC36IoKtkzuCrf1cVL3OW66tVOlc0blaBntVMNwf67wh7UHHj/FgJqphi6rUpQjE1qLSciaC0frzrT+OVJyhSuRcZWVkcXIn/nRYrQqil37ltOcXS02c30rV5vYqFbAV4eZEjGkqwr5JPnBtXZH8r0VAudjz/SvUOKubSFQEn8zE9ZyKDYrgsdqeWkxdG6rqeCn6ol5EyMQ456JKeKHuS5GaF5eLFeKcd1v+nN8L3wwBAICoMRkCAABRYzIEAACixmQIAABEjQB1RKhevTg3d33IMc0XNM4q5CgCoTJgKjaXiQq9pQhGy4rEarE7AtOVCG0X4/mqSBfiGApRLzkrRUBZHG2d+RDvtPbnNhfd67b8OOWydLMK1vt1M1G9eqKCuEei8rVIs6cihKrPj193IMLrh+J8qMBuJSoeV5kIBYvqxup6VDtR14GK+ecrfb+Y2MlhS9xDYr/lbOraVNXskahKrQZfvOdgst672Ieq9F2KUP9QXAeVGgQRms9EqDpR11Atrj9xnyfJfD+zMrE9VWH8XvhmCAAARI3JEAAAiBqTIQAAEDUmQwAAIGoEqOH84O/zYc29PZ+C+/U9Hw5cdi9unX3V51dHE9e2TJ86VIDTRHhRhlNlWFNU7VW7aImgrKpie0fTpNV2i/RFN2pxYLWodFurusqiwu6hGKdMVHM2Ec4tD/xi3Z6opC3Cw5b7+0/1T4VfVc3oWp5JFc6dL/CcqCFIfV9qVSF7pi4+UZU69ed8VvnnjdqvCjKrcL0cFjEGWeb3UYpxnszEwIg7oTgSy3V8k6qfnIpQ8EwE6adH4jhk5Wt13ft1+yt+3Uz0UI3A3li8nCD6svKwPyF57fdRiuulEKc376lr7e6W6RkNAABw7pgMAQCAqDEZAgAAUWMyBAAAokaAGg8sGT94BeW6N19l0WW3f6Qq5V48ZeEDq6WoZqwqwlbiM1Xa8WHIbuKvl9aq329xRwB2WPlA+qEKq4rgZ5r6AGY3E9HUxLdNxmPXVs78cU1ETrMv2l4VAeBchIz7atxXRPVllQkW21PVwFWBcCUVO1G54/Gcn6tTUbVYVSguRBS3p9ZVVcJVcFu1mb931VNpIqtXixcOSlEFWTwektRXMa9FX/aPfJ9zcT0nIpSeiNCyOo5SPL+6ojq5qcrcokL2vrovRbq5EiHodt3z62bqQhXnQzxbKhEOvxe+GQIAAFFjMgQAAKLGZAgAAESNzBAWYt680c0jn9vIxL9pX1vTJQJP02XJB1ntczqLsiLOZfeOX82tCrQdimKK00r8NvqWb7u66nMXT/TW/faO/Dg9P/b5pYHIW8kijiL/kNaq6KTIB/mYiVWi+qEqEJiIwpa1+PXnlciAJOo3wIvAkSxkKW7JrmgsRS6pr/JfouBnJtpWOv7Y9hqf11K1GU3ktUqRBcpl8VF/ranEixqraiayY+LeqGRZQy8V14GJQqDtlg9iZRs+H9TPRWHVSmTv1DOyJ7JPubjvO360JqLIZCkuNVGmVJ/fe+CbIQAAEDUmQwAAIGpMhgAAQNSYDAEAgKgRoMalsL3nw3fbe7sPvD0VOr2I6iUKS6+LwoGL8IgIX6/3fARzKIrUXRcB4HzNb68QRfR2C3FNqd/iLoKfda1+a70qMinWFZ95ExUuzUTRO7GPvih+WIoA8EQUy8xaInQrwtK6zKE/jm7u266IARxV4j4Q5zcTAeVqJMLmIpiv0tKp+cGqWmrwVV9E2FzsRP12exP7KMR564rz8eiqT+tPVNHKI9+kioh2V0WAWrTNCj/27ZaKoIvfWq8umHkrix7jmyEAABA1JkMAACBqTIYAAEDUmAwBAICoEaCO3A+9/x2idfvc+7FsNnorrm1nPFpATy6mt6ypmrDn77098du2F+SRxH/2bGc+2Jt1fJD0uT0fRi5FhjcT2dxCBF2t5ROnvRVRGVmEzfPUn9tKhVXFfkuxXCZCt20RZK7nrL6sYrNtEVCWmdvUn6NUBbzFThKRXk9yEXiWgXE/Bqp/al0T4XpRDNtMVKXOez7oPxHnNxHrlkd+J7WqzC2C24W4ThNxxFdW/f1RzPzKwz1R+Vq9TXAPfDMEAACixmQIAABEjckQAACIGpMhAAAQNQLUWBqbo0PfKAKNizJI56vmPKymZ9wTbZmqTS/C+9bWF92FN6SqsvSCTOYMN2dHPjjbT/26s8oHXfs9UR3a/EsIU5FprcyHw+vGL6hGdEWFZMWCU9UomlTV56lIMo9FX3qiar2sn9zyY9UTY2piOfUOR63C0uKcdzsiuJ2LwLNoykVF67rj+zwWIfcVkeqvUx94rkRZ9HVVhVuc84E4tkrX5r6r5flJAwAAsABMhgAAQNSYDAEAgKgxGQIAAFEjQI3obajE4AmooPWiQtU4e+VMxWkXY2ek0rSLcWP1imtrZf4liX17xLWlqth04o+tKkXAVoSR5af+ypdGnpgYv8RvL6tEcLsW1asTUR1a9O9QbC4b+edSWvt1pyaqL5sPw7dzH1Tvdvxyqap9rY5XBJ6zVR9krjv+OLqVDzeXInw9bYmK5SL83xUV79dzX33+3/hV38A3QwAAIGpMhgAAQNSYDAEAgKgxGQIAAFFbigD17PXSNl/b/j2Xu/HwtXPoDXD6VKh6cuSDj6q6qkqTLlO16Sce9UFFnD1ZWXpBrqdXFt2FN9QtEdgdXfFtqQ8Kpy1/XxWVv0+nc74QUYhTVFe+f22Vxxb9q0RF8CTxYeRU9DlrDfxyM/9saYsXSlTl8ERcf/3a90Xk1K0QIfKeWK6c+e9rREFrE0Ngg9X7ezGGb4YAAEDUmAwBAICoMRkCAABRO9FkKIRwJYTwCyGE50IIz4YQ/mAIYT2E8OkQwleP/1w7rc4CAACctpMGqP+Omf2zpmn+4xBCy26VvfxrZvaZpmk+FkJ4ysyeMrOfOOF+zMzmClmbEbS+mx/6tneJVlXqFcskqRrXlnVU1dn5TAuRNrxg3r26PAHy2DzRWV90F96w7HXdM/HiRCJ6XVf+ewkVjxfZYbPSr5v3/EsN1zZ6vn/ZimublCO/3M58z5taBKPVgdSpDzePxYL9xC9XtfwodEXoW4XX7+WBvxkKIaya2R81s58xM2uaZtY0zb6ZfcjMPnG82CfM7MMPug8AAICzdpJ/Jvt9Zvaqmf29EMJvhRB+OoTQM7NrTdNsmZkd/3n1FPoJAABwJk4yGXrIzN5vZn+3aZrvMrOx3fonsbmEED4aQng6hPD06yX/VAMAABbjJJOhTTPbbJrms8d//wW7NTnaDiFcNzM7/vMVtXLTNB9vmubJpmmefCjjpTYAALAYDxygbprmd0MI3wghvLNpmq+Y2QfN7MvH//uImX3s+M9fOpWe3geC1svvxaOxa7u/eqF4UO1chCFnfvQT8SGln/hHxu7u0Vz7XV/vzLXcMktttuguRGtSyvjw0qiW6Al2Y/WKaytE/9ZLH3guRJi7FJWvKxHnTlWF7CO/XNXy+22LULXlYh9+KSsr31rX93e9nPRtsv/OzP7h8ZtkXzezP2e3vm36ZAjhx8zsppn98An3AQAAcGZONBlqmuYLZvak+E8fPMl2AQAAzgthHQAAEDUmQwAAIGonzQxdaJc5aP3H3vmWRXdhKW20REiPTOy5UEHrydgHKbP89grZg46v4vvq0XzlZR/pLHfodl67R1yky6SqlqcC+tsefmTRXXjDTASZU/HMzVSlanGrZqp6tXhg11XXtVXipZB74ZshAAAQNSZDAAAgakyGAABA1JgMAQCAqEUdoJ7XZQ5an4edmah4HBtRmRVnTwWt01W/XLX3qmvbHfkq6fO60mk98LrL5LHWlUV3AW/yxOqji+7CG6pleqTVopL27PC+NsE3QwAAIGpMhgAAQNSYDAEAgKgxGQIAAFEjQH2KFhW0fvdVgtvKRi7m+vX592PpzPgMdNb2RcXoV/emrq0U1XRFbV7LrT/Xfqctv4+LaLJU6VzMquV5cHY7vTPZLk9FAAAQNSZDAAAgakyGAABA1JgMAQCAqBGgXoCXX9txbWXml1tLfePbrm745XoD11YlPoa5tfeKa5u2/D4momB0MRKxzjR1Tdszv5xf6nJLc3/EVUkgdHfsL6w8uqvjbLVn7bmWS8uJaysSf35eSOerwv221n8w13IX0cRn3HFO8o74wXhG+GYIAABEjckQAACIGpMhAAAQNSZDAAAgagSoLwEV2L265ivWXtlYd23jys+Hv7y56dp2x4eure74/a6nPsA5rXxYM09z11a1/D7M/PYSkUWuW6puL3N9m6kAYjxh7knq0699ay2gJ5fbC7PfnWu5tPLPjCzz16NoklriOXJZvG2V3yxwnvhpAQAAosZkCAAARI3JEAAAiBqTIQAAEDUC1BfMxsM+BL0ouyMfeM5bPrhtLVFlWDT1G79u1uq6tnI2dW2F2GBXhitFWDP3bbtl7fcrjmOQ+c8T08qvG5sdMX5RffIqqKx9HmaVKJcvpCIz3838yxm7B7tq7fk6I35jwEW0uzdcdBcWIqrnEwAAwJ2YDAEAgKgxGQIAAFFjMgQAAKJGgHqJfeDdTyy6C2/YrlSFZ2935kPVSekDyrXINo/NN3bNV68uS9+Xbu7n9fmscW2bpQ9cqk8EaaVK4PogpTg0y0SOMhPhykkqqvHOWR06FYslopr4fGftclCVjI0su9mc9y5OaM5x/p5Hb/hGVSl+zirc26LC/0X0iPitCeeJb4YAAEDUmAwBAICoMRkCAABRYzIEAACiRoAazm+8tOnasjnnzQPRNkxE1WdR1HWqAoi1X1eFlmuxbqoCyqJgbVn55cSqls5820hVtBb9a4t85PqqH9OkEkFrEYPui/4dinVV0lpkyK0tTm8qTsek8YnkQpyjuav2XgJPrPjg54vF5Qi1nkQa0TWwSNdSX6Vf+dWXXnBtN09QNHulpSr8X1x8MwQAAKLGZAgAAESNyRAAAIgakyEAABA1AtSR++0XfVj694sKqS/t7TzwPrIjVWnZz8Pr3C9XiXDurqhKbWOxbs+vK7LDJku9yqquPqhYiXBzYm3X1u/4/g3WfHoxnfnlJiIYPRAVrbfFmE7GI9c2K/wo1B2/vbIUfRHrqvi0qqStArXqfKx3bh+/buZD29RU1gbi3hjaCVKyF1Cai4r34vmAkxnN9NP0Tlnh3zwR76LY8ODlubb3HW9/dK7l7hffDAEAgKgxGQIAAFFjMgQAAKLGZAgAAESNAPWS+GPvfMeZ7+PXX5gvoKY8vrYx13K7B0PXlrZ8oDhLfShWxTyrxLcmIoirqldnImSciv0WqQ8CFpUPYcp6qyo9bH4fSXpFLeiXa/nPJ9XMh2IrUSL7idwf7/NiVIuRX1cdW5n5MZ3NRDBa9KWs/JiWoi955tvGR7fvty2Wub7q26bi3PYL8Xlv5pd7WUS5uy1/XOvp5aq6e1qCvHv9OMfmHWuPLLoLl86/++p8P8fUc+Ne+GYIAABEjckQAACIGpMhAAAQNSZDAAAgagSoL6kvv/jgYemTKESiuBQh4+LIB1ZzEXjOOn6+nqe+LRMVlB8RRWf3RAC4FPWMVUC5JUK2M7FcN/fb64lq2KLgtlnij62f+NBuLT7HZC0/Butjv9y2CjKL40hqUak6Da4tzfyxVZXfXtpyTVZUfnuz+vbAeF733TIjkc0VmW0rZ/5cDMV5XG/1XNtAZKX74hq1yo/xes+vPFSh8soPSibC+/2O6IvYx3hHVU6/vK6t+jHYmY0X0JPl8htbX/eNFOG+J74ZAgAAUWMyBAAAosZkCAAARI3JEAAAiBoB6gtmd/+1uZZb1CxXZfQqEVBOW13XVopgqwriTkQoNuuIALCoILyy6pO31VgEilVl6ZZvrFUgu/bbm4ynrq1bDFxbW+w4E4PaFuHZLPNtxcyvm4nzMRbjLA5D1hm2RIWlRcJZ9CUVx1vdsWMVcN898ld4V/SurMWJTMT105uvWm0pDqvf8uO+Uftg9EQEozfHh65NFFO3TIxnVfoFR2LdUoS+1ZiK02hp5detRaVvmPU7VCdPCvl7BM69Hw+Cb4YAAEDUmAwBAICoMRkCAABRYzIEAACiRoB6Af7It71jruWe2VxMFemTOJz5EPShiFXnqa+Um6U+VJ2YD2uqasmDnp/XP3rVVy7urvqA33Dk+1IXvortfuX7UmbzfZ7YPvDjsm0+PHt91Y9BN1dhaR+AzXO/7rU1X1m5EOM3HfvtTVLfP7GqiVywDH2XolHFLe8MC/dFMPxQJJnzzLelItNaFT7cPBWB4msiGJ1b27Vlqip1ueuaJqW/ztTYpbnfngoyT2biehQjmol7qFT3lbhPVZXrpCVS2jO/3LTw108iqsenpTg2Ua37hnghAmYvlBfv58SpS/x9aeIav+cmTqcnAAAAFxOTIQAAEDUmQwAAIGpMhgAAQNQIUC+JixiWnlctUqKFKkoqArulSOyqQHFXBDMLEQpWGcxrKz58V3X8ciuzxrWl5sO4pQh/viAC1JMDv481UaW5FCHget+HcbfFoB6Kyte1+gjU8v0rKrHgTISgU1GFWwR5axXkFedtxW3fd0Pkna0QFczTA7/PiQoti2ulbolgdKUqS/uwfSEqehcioFyK/Zqo8DwTF24lKvu2xf1SiuVUte60o+Lsfnst8SJBW4TIe6Kq96H5i7mq/H2/LirUt3NRJV3stxJ9LkSl+GLm76G848/veuWfDxO/mJViXC6z2djfu+IUXRh8MwQAAKLGZAgAAESNyRAAAIgakyEAABA1AtQLcJnD0kMRAF6UZ7Z8MDMT8/9svtyorDS8kfvQZCJylFnpN7je822PrA1c21CkhcvSB6PHhfhsI8LrmWgrK1+pOhWDUIkqypaoytIikCzC0qrC+J11qSei2nQtQsGlGOOJCB6vi2u0FqHq3QM/xmW679sqf6zbqqK3CNGn6jjEuE9mfnvqWlbXbZqI6yfzCeCuDF+L4xDB2XZLVHEXx5aJlwvqSrwhINTieEtxLeciHD5s+eX64mWAdfP3wVrPB6i3RVh/pxr5/Yoq85OR356vlW/yXMoXTyKTiAe2un/ve7sn3wQAAMDFxWQIAABEjckQAACIGpMhAAAQNQLUZ2zjig/EXhabB/uL7sIbNg9EJd8F2R6JMKkIaXdFheMqD66t2PIB4nHLVz1Wn21qEbxVFXprEZTNRDC4mvk+l2K/iajGK3LWlopQdbDbx+BQ9KMUVa9NBHavd0Q0dVWsKsYpF1XI1XKHoisq8NzN/djJqtTi2FIRCm61VIDa73dU+H1siFDwjVW/3M5MnFuRd560VElwUQlanUsZtBaV58U4VyJ8XVZDvz1xHCJDbiu5Hxe1XD3z1/ehOI7JgSp37hP8XXG/VOLe8PFus0OxbimeN6m8Z/yCIm8vX3O4bPhmCAAARI3JEAAAiBqTIQAAEDUmQwAAIGoEqE/RZQ5LL5PyNMqNnpLNPVGRWRC5UeuL6shl6cOVqQjyTo58qvOwEMHtI7/u2qofP9U/E+FUVUHYUl+puRLBTFMhVhH4re4IopaZH6e26O/Kqo+X3rh6xbVtrHVdW1eES6eqsrQ435sHu65NdNmS1J+zSSkqMotK0FXp+yIKKFve8gHgx9f8gjfyddeWiTD3ughLd0U151Lcki91RFj6yI/fzR0/BhMRRq5mIli+ItYVIf9chKBz9cKBiAqPZGheHJsYg1KFr1XgWRyviUrpQ1FxW1Wqbqv9qrC0qv6di+rxYuyrVB2H6F7mW1up328iHi3q6erv3tPBN0MAACBqTIYAAEDUmAwBAICoMRkCAABRW4oAdZokNsgfLBY1FKHR8xBbWHqZqk0vSnHkg8KjOcPcIhNrOzOfGFwv/OeTFZFxLEZiH2q/ojXriOCoSD6WItysZKkP7arjzcRQqarUkzuDmaUPak7FtlR13kIEvnfG/rgGPR8uzUQF4DwX4eYdVVnaXytdUbVY5WZVo6p4PBUVrXMRAM57ogp3JULvK/4ZPBD9yyoxVuJlgH7LX7ivivLG2zu+bVj483YoAruZLzZthQgKp+I+HYpg7+7M/zxJRNj3UFT/FrepVTPxEkIqksKyyrVvUxXLuypIr65dcVOupH6sRpm4nnf8uGTi+lMPoURUE69FCF99M5Or55dYTj6pyvv7rodvhgAAQNSYDAEAgKgxGQIAAFE70WQohPCXQgjPhBC+FEL4uRBCHkJYDyF8OoTw1eM/106rswAAAKftgQPUIYTHzOwvmNl7mqY5CiF80sx+xMzeY2afaZrmYyGEp8zsKTP7iVPprfCgweu7qcaiuqqsg4nLbOeUg/ldEaQ0ESLcHYngrYgM1iK03E19n8vMf96ZitLFhQiTmgqHd3xbLsotFwd+1Uqsm4gAp81uT4eXIrBbimD08zv+WDdHPmG71vFj1+v586Oq+EpjkRoV52cqFivEOVNB3FLFRkVAtC+C4GNRvbpKRVj6yI/pVFVJF5XEu6LatApa7+2LILiowq0Csddydc2Lqt6imnhxJO410b+xyLinlT9HlfgeIZVl3D1/h5slosq1ogLFtapKLa7dRCw2EW2qenwuQuRqHyYqVSvqBQv1LEhVhXpx/eUtv9z9PsFP+s9kD5lZJ4TwkN2qkv2ymX3IzD5x/N8/YWYfPuE+AAAAzswDT4aapvmmmf1NM7tpZltmNmya5p+b2bWmabaOl9kys6un0VEAAICz8MCToeMs0IfM7Akze9TMeiGEH72P9T8aQng6hPB0OedXawAAAKftJP9M9v1m9mLTNK82TVOa2S+a2fea2XYI4bqZ2fGfr6iVm6b5eNM0TzZN86Qq2AUAAHAeTlKB+qaZfSCE0DWzIzP7oJk9bWZjM/uImX3s+M9fOmknl9HhgQ9s9VdVbcyLZ5mqTWcqYHvKdsqzD8gfijYZlBXB40np187EO5oD86HYiSotLcKG6uOIyEVblQXXVoqXDqYiULsiKtGWYh91dftntFR8Zqtqv+KsFOFzcf301nzycyCW2x377Q0rXxa4v+r7Mi388ZfiXLRUOFyERhNxht6W+yuov+GrTe+LlwEmiQjbqwLZ1XzVylWwNxEp2Vdn/louVJVrVXlYbG/QE2FuFSjOfX3yrigEPTzy57cWwWi1i7Lw57IS5zKt/HmrxdOgUjtRN2rlT9xQVKgvVeBZVPW2kd9v1vIrJ+IBVs7Z5USEtFsi+D5riWrYR357UxG5L2txgu/hgSdDTdN8NoTwC2b2eTN73cx+y8w+bmYrZvbJEMKP2a0J0w8/6D4AAADO2ol+N1nTND9lZj91R/PUbn1LBAAAsPSoQA0AAKLGZAgAAETtRP9MhttVKj0mpCqZinNxKOq/qnDq6ROpU3G5qE8nae5DjoPEB2W7GwO/8t6ua1JVZ1XQWBmkvocjWYnWj/NUVEIuZ/7Y7tzDesfvINvwgdjdHR/OXRcVmd+6se7a+iKoWb3sx27nwAdsRW7Wso5vm4gwcqbKAotweFsETt9x44pr2xUh1F6mKon78Tuc7bu2UgXBVTXsWrWJYL0ICqf5WOzXb2449o3qqu2rauLi+u6uinVzf462DtSbBL4vVa6eIyIIbuLgUn8/m6gIXop7yBLfZ/VMOxRJ9Tzx95+qrp2Ilx8GpR/nHXk5+8a2GL+xegaJ/aYtfw/mIlxfVP4aNxPJ8mN8MwQAAKLGZAgAAESNyRAAAIgakyEAABA1AtQLsExB62WqNn0SpYlKqkJ6LmFpsd85q8mmqiKsCi0f+NDpqBSfbUT13ESEhfX4+ZDjRERWE1UhWuXFxe8gLEX13PYdfdnI/T6znq+2vbvlqyoXhd/+zoEPWg9THwbdUyneRI2nSJCLAWjLEy6q/YowciJ2sb3vj6MWY9UVoeWVQdvv98iHeLdFpf3uqgjiiuvi8MiP/VhV3BalrwvxdoEav00R8M5EODdP/QD2U38NtUXF6Er0JRFh37ryLw0MOqKC8sjvt1SBbPFzQoWbs0SEjEV43TI/zioMn4hnVU8ElK+IMZim/rm0Lc6RSr5PxEsmiXgudcXLCeoFEFWx/F74ZggAAESNyRAAAIgakyEAABA1JkMAACBqBKiXmArQZSJwqkKTF1HW8kFPRdd5Xe55fSVCyybCmipQW4oKzLOZP97pbOjauiJUPVPhz5kP42biuqpFFduZCJiWqa/0Wov9JqIqs9W3t6UiRKkCu+9+3FeWVpW/U5GLnogAa3nkl8tE5eapCEuXIixuhb9yKxGM7ouq2YXoy0i0dXuqWrLfXu9InFsRIhdXqLWPfAA4a/lzdFj7SsFl4a9RFVDORF8mItibix4eimtqYr4vQxmM9uNXy+rx4ppc9eOSi5dg0pXGtR2ORLhZ5e1VWLr0xyZOuSoIbklLBLLF4bbFcpW47sXjwTLx0kFZ+bFSz8NavMRRHvkx2BXXRt0hQA0AADA3JkMAACBqTIYAAEDUmAwBAICoEaC+BKrCh19tNl+o+rqoTrslQmuLsph60ctluO2runZ7vlrwW6894domIuhZHrzqdyIqOlvLj/507K+NqViu8plOeS5lldj69rYdEQIfFL7a9IpIjda9Fb9cz1/zV0V2v9jyYd/dwp+L4si36eLxvlHepWLsusG3qfB1IqqVmwgKvzr21ZKnIrzvR9msXftrSkXXt0TAVnTZTATrS/VygQhGl5UKPCsi2SvuDVUoXnVand7xSATBV0RlZLF2LtrKyl9/U3V6xbWblOJlhUS8fKNKxYu+dEVwu5v5Z1A28s+WRITh1W0/Z5F+S8U1Xoh9ZPLY7o5vhgAAQNSYDAEAgKgxGQIAAFFjMgQAAKK2HAHqurFqdnvYKVUVe3EuVKhamdSisqg4bapyrEJY2mznYHnC67moOjsR4VlRANcycf9m8jIQ4es7rpddEfadHPgK14X5yr7raz7kWfX9MfRE3/ZEAHO45/uSpT7dPFEVqDt+v/2ZuOrF2LVyv18VMt478ssph+JGnRztu7ZXD/z2RM7aBh3fdi3zofzr4nxMZuI5oiqxH/nlxokKKPvlMvN9KVIffJeRW9E/cclbLgLKhVi3EtXOK1HBW5WMzlTFdlmpWoTD1YlTYW5RAb0lAspW+Rd3ShWWFnuVPxJk9/zahbhnUnHmpjKtf3d8MwQAAKLGZAgAAESNyRAAAIgakyEAABC15QhQ41LrqnKjggob5pc4SL+z4wOci5KLSrmLUt8RJh0d+TDorkhg5iJQnI/8tbclKg9PxbV3WPiYrChyLas+16J/VSHCtIkP9uYiqzrI275/otbyYSEC+KJKcynC4cVYhHjVcYik62HVc23vWPUHUubi87df1TJRQb+/4etcF+I4UtE2PvLjd3NvvgBwX1RfLsQjLeuIKu4i9H1Y+nOUimtDf1MhwuEiVF2Je0FV5s5KEaBe8W0r4hqfiEutENdLLZ7/iflgfi2OeJD6Me2L62oixlRVT78XvhkCAABRYzIEAACixmQIAABEjckQAACI2tIGqO+sSG0WX1XqgQjLTSKr0xxbqPo85BvLM36lqGK+CCr4WYp7LRUp1K64Je8MgZuZFYX/7HlFXMvXVn2ieCACrNdF/0Ytfxy7hY+SDlVlZNdiZi0RghbPpW7m+6fem5iKGG8uAsCJOLYVUfa5ElWGu+bH9FUR2C1Kf8R9cbztlggti2rO3dyHfSfV0LXtqqC6MBFh7rY4S1UjKniXIlSd+f22M1XBW4Wgff8OxQVTivOrjjYR11DbVlybetZfEecoF/fHeun38Zzoy7/vEwAAQMSYDAEAgKgxGQIAAFFjMgQAAKK2tAFqLJdh6UOYWbqYIG514PuSrorqr1gqpah2uwjDI1E6d0EyES+9Lu6r7lrftSXmj2Nr2++jLT7yZi1/v6goezcXL7KI01jNfJL5xaGv8Gwi6Ko+kfdF5eFXRCB2LE5lLYK9Owei2nQmqi+rMLyohm0r81V9zkSYOxOh5Vp0ui3Oby22lwQVgvZqEUqfiud6OfNjXyS+L9szv66qIq2S+bW4xktxftPMv0zQ7YhrSFSpV8d7L3wzBAAAosZkCAAARI3JEAAAiBqTIQAAELULFaCmKnV86rGIdaoA597RXNtL1zon7NGD2dnbX8h+Y7c8UWmzx3MfBl2URLxwMPr6pl8wXXdNWSFGVVSRHlcitFz553WqqiqbD+d2RXVtFSjumw9zH1biOaJ+dojlDlW0XDxuRBFzs5kIaQe/4CTxy9WiirRORoufi4kIWov+JWqD6hyJZ24pzpuqHF6r8tWigrfIs9u6qlQt+qeG/lCN3z3wzRAAAIgakyEAABA1JkMAACBqTIYAAEDULlSAGjipZQ9an7a0tb/oLkTpmvmK0YsyXBksugtv4isFVy0feK6LsWsrRSXoWgRs923qlxOVryvxXUBZiqrP4sWdQlVQLkRl/ESEr0UA2ESA2syPgdV+rNQbJZVoS9OZa8tE2LwQ4/figRjTSuxDRpn9fsvSXwcmQt/7KuDd82NaZSKULvtyd3wzBAAAosZkCAAARI3JEAAAiBqTIQAAELULH6C+LFWpu6qssqp8inOxuzVybakIDCad+UJ63RBc26Rp7r9jF0WhrmectcPO8ny+LcX9siiVz/BaXfkQ71B0ORPVklNRWbpSlbRF1Wz1HURS+75kqQ/hTzMfZE5L8fNO9LkWYWlVRVpkyC0VAe9EBpT9clkuqk2LMPxElLkejX0ofbKj9uvHpRTB7XtZnjsHAABgAZgMAQCAqDEZAgAAUWMyBAAAonbhA9Q4fcPSh4eZN58+Fap+PRdBRRH0nB76Stq/s//1B+7L9fdceeB1l0W31110F6K1P1PPjMUoq+V+VtUi/5v12q7tURFGnrT8NV5WfoO7KrsuUuSZ2Edd+QR1keRiXREsV5WvxfHWon/d0i84FsdmeyL0XYmXjdRA38NyXzUAAABnjMkQAACIGpMhAAAQNSZDAAAgapcyQL3sVakHItdVLk+x1oWZ7PsqonnGfP08bH1537WtX/P3zOuiUm5v7IPgZqrNm/UufhXuR1IfLsX5UPnaZVKLSsuL0k19BeqiHvsFMxWWFsSzoErUCfHLqcVq8RsXErHniTjpqQxL398PVX7SAACAqDEZAgAAUWMyBAAAosZkCAAARO1SBqiVovABq1xU+43NxGfbojOp1WeCJU9mXhItFb6+47ZcbYugpvmKvfb6fPucPXQ5LvpfP+AaXSb1En23sFS12CsRgi59les6FdX3xa1aV+LnduoXTO/zfCzP2QMAAFgAJkMAACBqTIYAAEDUmAwBAICoRROgVlSoet56oV2R4VJ1aNuZWHDZy6aeg7r01UZj83ruK8IS3D57rdf9Z8BMfC5Mgwpl+uDnJMxXbbvbiND3BbR/xL27TAoRHl6U5XolqSfadu66NN8MAQCAqDEZAgAAUWMyBAAAosZkCAAARC2aAHVXJKPT0jcWYrn1Tt+1qVy0io+VItuW9/xymcjNlqmPZKcieFwfiQq9on8y9rg82btzMWmJ+b/PxEanv6Fq1hKUPU2TMJ1ruf/3xW+4tuSb/rrtz1lBf/Xqo3Mtt+xK3i1YKmky7+tGZy81/zP6fvHNEAAAiBqTIQAAEDUmQwAAIGpMhgAAQNQuZYA6S5dnjpeLrmQixDtRIejSJ3sTkYzOWj78mqiwYSUCsYmovGt+e0U1cW21qNedpn65Qux2uSqVnr3Icupzq0WV54TPaKfq4JWX51ou3/AV0cv6yLU91J7v7n19enkTz5U1i+5CtDLxYtFp4KkDAACixmQIAABEjckQAACIGpMhAAAQtQsfoF6msHS2oK6owKmqkJ1WfrlaVBmeJj7UmolQdW2+om4lqjmnKvStKm6LirqJ+QWnYh+ZKoaqqk3DLI27snRf3C8UIT998watq5l/juQdH+a2Zr6Kx7Oj2VzLXUSHR3Hfu2eJnxYAACBqTIYAAEDUmAwBAICo/Z6ToRDCz4YQXgkhfOlNbeshhE+HEL56/Ofam/7bT4YQXgghfCWE8CfOquMAAACnYZ4A9d83s//VzP6vN7U9ZWafaZrmYyGEp47//hMhhPeY2Y+Y2XvN7FEz+xchhHc0TXMqpUiXKyw9X5jvtHV7Psis1DM15D7Q2BXhZpFZtqL0laVNVKBWlZbLSmww9euu5MFvr/T9qxMfIizEjnPRmImUe1355VSN04k4DB/9NMtkfe3LW413XmXtxzmNrRT5HaYz9RxRVxXm1VLha6Eq/T1ZleKlEPGdQZq+Pt8+qgv/jpKZxfEbA37P2UXTNL9mZrt3NH/IzD5x/P8/YWYfflP7zzdNM22a5kUze8HMvud0ugoAAHD6HvSrlmtN02yZmR3/efW4/TEz+8ablts8bnNCCB8NITwdQni6FDN0AACA83Da/+7k/53D9G+0a5rm403TPNk0zZOZKooDAABwDh50MrQdQrhuZnb85yvH7Ztm9i1vWu6Gmc33K5MBAAAW4EHTXZ8ys4+Y2ceO//ylN7X/3yGEv2W3AtRvN7N/+yA7WKaw9HkY9PzxHo59WLqUwWivFFFmkVm2PBOB7NIHlKvCr1y2/HKZCISqKtJ15UOO0/LQ9+XIb0/knS0V10slYn8T8U+yuRjSw1SEqgcizC2ONxNjr4LlJvqSiorg8iNL3vb7KEeurRJVxxcT/V+Mrjxa/ln+5QNfpbmv3hrAicwbtL7WWnVtuzNfF129KKLkl+THZ2q9c9vX7zkZCiH8nJl9n5lthBA2zeyn7NYk6JMhhB8zs5tm9sNmZk3TPBNC+KSZfdnMXjezP39ab5IBAACchd9zMtQ0zZ+9y3/64F2W/+tm9tdP0ikAAIDzckm+TAMAAHgwTIYAAEDUlqI8ZgghqsC0KIIs9efMjm2L3PHUfMXobuLD0v2ODwXPahGMFuFKleVLRUnhRCS36yMRFJ75gSlFADbN/bHlqQ8Uq8LXqn53EBnbKya2JwLZqoJykopK2mK/iRiDUmxQFOG2XG0x9QcsRtmmqnGsKoyrXYjz2xKBcZ/9jF6tY/RRmfncdhTVjc/bvEFrS+f8IfP65Y/+xjMDAQAAEJgMAQCAqDEZAgAAUWMyBAAAorYUAepl183mq9nbFVWkz0MuuleL4HFbtKnfkVsnPmE7FVHcTASjy1qEpVWSWVWvFmE+VR3aWj7NnYiK0WoMVJQ5EctNK9E/ER5OO+qc+31U4nPHJPXHkYpQdZaKoLWq6m2qhLBPMpfidwEWItiaiXUzsQ81ylNZhduPwUCsXLljExFbUYY8a8mNRW8oqk3HJhHXchVVLfaTqR4Sz75LFqrmmyEAABA1JkMAACBqTIYAAEDUmAwBAICoEaB+QEnLh8cKlUY+B4POFdfWFWFfFSatxWJZ7efI7dTXblaFjBMRvlZVnwsRilVd7q76vvRbK74vMxVa9tQpmohqrV1RCborkuptESgeVb6as7o2+rmouC3aVPg6m/n+jcQJyURIuy3Gvmz5PpdHLd8mqpMHVYZbVeYWV0xZi33ccbxpLU6Q+BhXq3Mr2voi9J4lIpAuqmgnInyeibB4Kq6LiQjxXmbdnr/zZ7P5Kp1fZtfX+r7xAmaRVahamTdonZkYl3PEN0MAACBqTIYAAEDUmAwBAICoMRkCAABRI0A9h4lKty1VUdexa1GZ1qIKrq2f+/Dn2uoV11Ye7Po2MSxZ6ufXofJtqlh34rO0lovq393MLzgRwe2iFONivsr1Rk8ciAgjp2pQhbZqE0HmuvLHtquqV7f8ebs28+tmY38cr4vwcaHCwqUPpdei8nWa+qNL0qlrE4dhlQrNi9FqV6Pb/l5WIoKfqlCmD+eKQtVWjP2xymLEhT/+WrxI8Lqqtq3S143fXtXyN0JSiLB9JpYTF+m0pKpyJcaFT/2LI4PW6u2bBeMaAQAAUWMyBAAAosZkCAAARI3JEAAAiBoB6jukKz7spSoUL5WxT6MNVn1QuN8RwVlRgroWGcyNnq8Oms3mrSzqB/DOKsNmZnkqlkt9Z1QQNxGVkc180Fpkr03khG23EONSHfrtZT4YnYjwrKoE3RIpwq4IjPdyUfU498Hj9dQHiKeFH1P1CagU5ZtLkSquxTiXKlcuwuYiA2yioLNZcvuxlS1xgo58fxMR1C/FtTdUge9EXI9i3FXyMxEDUIprWYXoM9XnxG/vXY9vuLbiwJ+fL29tuTaVIl8XFfSrzsD3Tzxb2i1/E733Yd+/5w72fV8i0xYvlMAs6/ifT/WCX0riTAEAgKgxGQIAAFFjMgQAAKLGZAgAAEQt6gB1uTpfReHLYiLyzj7SaVZWonpu5ZfMRRXgbM6q1FXHhzAHojOTwq87OfIBWJVx74tqyZkIk+6KPtdiDKpMVIcWwWM7Er0RgdpUhLkrEeQNvpC2DVZ9W93z+8jEGNwQ53JXVG+eVD48uyfCwt3SH0iS+3BvLo5XfRpzRzGbL7Rdi+usFuvazC+XiWB0pSrPV37HU1FFOxFp8Ym4VkRe3ky8NNAX43l4oMLxos8iuK1u1P5MHJuo7D5Y9VW4r6/68PXQxD009vfuobh7E3GOanEPmThecQvhAkjEixK1qLR/Zvs/tz0BAAAsISZDAAAgakyGAABA1JgMAQCAqEUToK47Kip8eZUqSLlERkc+XDna830eWnBtSepLlZYiGJ1XPny3U/oA55oIgrdF9WVVNbtWFYlFAHaqzsfM97kWwdFJSwRHRS5YHO5dqn/7lbOWX3kgqiNPxfZWEnFsHb9uV1SYnYjzu3Jn0LolqsKLflTiuNriXNSJvwaqwoeCVVXuROy3bkQl8dI/b1SN9KISoWrxqHr+xR2/rtheVwStrRTBenG+c1HZXYW569IfyXObvvJ1mftr4G1XfdD6pbGv7F6K4LZ6oqXiPq1UJXsxWHXiXxqoxRioCK9qK1RQ3RZcVvmCO89QNd8MAQCAqDEZAgAAUWMyBAAAosZkCAAARC00TbPoPlgI4VUze+n4rxtm5tOCWBTOx/LgXCwXzsdy4Xwsl2U8H483TfOI+g9LMRl6sxDC003TPLnofuAWzsfy4FwsF87HcuF8LJeLdj74ZzIAABA1JkMAACBqyzgZ+viiO4DbcD6WB+diuXA+lgvnY7lcqPOxdJkhAACA87SM3wwBAACcm6WZDIUQfiCE8JUQwgshhKcW3Z/YhBC+JYTwr0IIz4YQngkh/Phx+3oI4dMhhK8e/7m26L7GIoSQhhB+K4Twy8d/51wsSAjhSgjhF0IIzx3fI3+Q87E4IYS/dPyc+lII4edCCDnn4/yEEH42hPBKCOFLb2q76/iHEH7y+Gf7V0IIf2Ixvb63pZgMhRBSM/vfzOxPmtl7zOzPhhDes9heRed1M/vLTdO828w+YGZ//vgcPGVmn2ma5u1m9pnjv+N8/LiZPfumv3MuFufvmNk/a5rmXWb2nXbrvHA+FiCE8JiZ/QUze7Jpmm8zs9TMfsQ4H+fp75vZD9zRJsf/+OfIj5jZe4/X+d+Pf+YvlaWYDJnZ95jZC03TfL1pmpmZ/byZfWjBfYpK0zRbTdN8/vj/H9qth/1jdus8fOJ4sU+Y2YcX0sHIhBBumNkPmtlPv6mZc7EAIYRVM/ujZvYzZmZN08yaptk3zsciPWRmnRDCQ2bWNbOXjfNxbpqm+TUz272j+W7j/yEz+/mmaaZN07xoZi/YrZ/5S2VZJkOPmdk33vT3zeM2LEAI4VvN7LvM7LNmdq1pmi2zWxMmM7u6wK7F5G+b2V81s/pNbZyLxfh9Zvaqmf2943+2/OkQQs84HwvRNM03zexvmtlNM9sys2HTNP/cOB+LdrfxvxA/35dlMhREG6+5LUAIYcXM/rGZ/cWmaQ4W3Z8YhRD+tJm90jTNby66LzCzW99CvN/M/m7TNN9lZmPjn2AW5jiL8iEze8LMHjWzXgjhRxfbK9zDhfj5viyToU0z+5Y3/f2G3fraE+cohJDZrYnQP2ya5hePm7dDCNeP//t1M3tlUf2LyB8ysx8KIfyO3fon4z8WQvgHxrlYlE0z22ya5rPHf/8FuzU54nwsxveb2YtN07zaNE1pZr9oZt9rnI9Fu9v4X4if78syGfqcmb09hPBECKFlt8JWn1pwn6ISQgh2KxPxbNM0f+tN/+lTZvaR4///ETP7pfPuW2yapvnJpmluNE3zrXbrXviXTdP8qHEuFqJpmt81s2+EEN553PRBM/uycT4W5aaZfSCE0D1+bn3QbmUcOR+Ldbfx/5SZ/UgIoR1CeMLM3m5m/3YB/bunpSm6GEL4U3YrJ5Ga2c82TfPXF9ujuIQQ/rCZ/Wsz+6L9+5zKX7NbuaFPmtlb7NZD6IebprkzOIczEkL4PjP7K03T/OkQwsPGuViIEML77FaYvWVmXzezP2e3PkxyPhYghPA/mdmfsVtvwf6Wmf2XZrZinI9zEUL4OTP7Prv1m+m3zeynzOz/sbuMfwjhfzCz/8Juna+/2DTNPz3/Xt/b0kyGAAAAFmFZ/pkMAABgIZgMAQCAqDEZAgAAUWMyBAAAosZkCAAARI3JEAAAiBqTIQAAEDUmQwAAIGr/P2YCsUd8lLMPAAAAAElFTkSuQmCC\n",
-      "text/plain": [
-       "<Figure size 720x720 with 1 Axes>"
-      ]
-     },
-     "metadata": {
-      "needs_background": "light"
-     },
-     "output_type": "display_data"
-    }
-   ],
+   "id": "f15151c0",
+   "metadata": {},
+   "outputs": [],
    "source": [
     "img = dataset[0].numpy()\n",
     "img = np.rollaxis(img.squeeze(), 0, 3)\n",
@@ -876,7 +862,7 @@
   {
    "cell_type": "code",
    "execution_count": 109,
-   "id": "1c056957-681f-4064-a9d4-180f2e902128",
+   "id": "49a8d59b",
    "metadata": {
     "collapsed": false,
     "jupyter": {
@@ -898,22 +884,14 @@
   {
    "cell_type": "code",
    "execution_count": 110,
-   "id": "34210e10-68e3-4879-b73b-48ed124a037d",
+   "id": "8457c72b",
    "metadata": {
     "collapsed": false,
     "jupyter": {
      "outputs_hidden": false
     }
    },
-   "outputs": [
-    {
-     "name": "stdout",
-     "output_type": "stream",
-     "text": [
-      "0/758 -- 0.00% -- 17.07 seconds\n"
-     ]
-    }
-   ],
+   "outputs": [],
    "source": [
     "x_all = np.zeros((points.shape[0], num_features), dtype=float)\n",
     "tic = time.time()\n",
@@ -955,7 +933,7 @@
   {
    "cell_type": "code",
    "execution_count": 111,
-   "id": "5d4e9cc7-eb0a-4a78-9198-74d48d53f186",
+   "id": "f9f8bee0",
    "metadata": {
     "collapsed": false,
     "jupyter": {
@@ -973,371 +951,9 @@
   {
    "cell_type": "code",
    "execution_count": 112,
-   "id": "eb2f66e0-813f-49f1-bb91-98edafe55a26",
-   "metadata": {},
-   "outputs": [
-    {
-     "data": {
-      "text/html": [
-       "<div>\n",
-       "<style scoped>\n",
-       "    .dataframe tbody tr th:only-of-type {\n",
-       "        vertical-align: middle;\n",
-       "    }\n",
-       "\n",
-       "    .dataframe tbody tr th {\n",
-       "        vertical-align: top;\n",
-       "    }\n",
-       "\n",
-       "    .dataframe thead th {\n",
-       "        text-align: right;\n",
-       "    }\n",
-       "</style>\n",
-       "<table border=\"1\" class=\"dataframe\">\n",
-       "  <thead>\n",
-       "    <tr style=\"text-align: right;\">\n",
-       "      <th></th>\n",
-       "      <th>0</th>\n",
-       "      <th>1</th>\n",
-       "      <th>2</th>\n",
-       "      <th>3</th>\n",
-       "      <th>4</th>\n",
-       "      <th>5</th>\n",
-       "      <th>6</th>\n",
-       "      <th>7</th>\n",
-       "      <th>8</th>\n",
-       "      <th>9</th>\n",
-       "      <th>...</th>\n",
-       "      <th>1016</th>\n",
-       "      <th>1017</th>\n",
-       "      <th>1018</th>\n",
-       "      <th>1019</th>\n",
-       "      <th>1020</th>\n",
-       "      <th>1021</th>\n",
-       "      <th>1022</th>\n",
-       "      <th>1023</th>\n",
-       "      <th>lon</th>\n",
-       "      <th>lat</th>\n",
-       "    </tr>\n",
-       "  </thead>\n",
-       "  <tbody>\n",
-       "    <tr>\n",
-       "      <th>0</th>\n",
-       "      <td>0.0</td>\n",
-       "      <td>0.447948</td>\n",
-       "      <td>0.0</td>\n",
-       "      <td>1.303768</td>\n",
-       "      <td>1.783593</td>\n",
-       "      <td>0.001066</td>\n",
-       "      <td>0.069645</td>\n",
-       "      <td>1.029143</td>\n",
-       "      <td>0.360674</td>\n",
-       "      <td>1.938398</td>\n",
-       "      <td>...</td>\n",
-       "      <td>0.617046</td>\n",
-       "      <td>0.013426</td>\n",
-       "      <td>2.397793</td>\n",
-       "      <td>2.337935</td>\n",
-       "      <td>1.960293</td>\n",
-       "      <td>0.002190</td>\n",
-       "      <td>4.655385</td>\n",
-       "      <td>0.005369</td>\n",
-       "      <td>23.574878</td>\n",
-       "      <td>-16.674232</td>\n",
-       "    </tr>\n",
-       "    <tr>\n",
-       "      <th>1</th>\n",
-       "      <td>0.0</td>\n",
-       "      <td>0.520879</td>\n",
-       "      <td>0.0</td>\n",
-       "      <td>1.199657</td>\n",
-       "      <td>1.345519</td>\n",
-       "      <td>0.000258</td>\n",
-       "      <td>0.011991</td>\n",
-       "      <td>0.730896</td>\n",
-       "      <td>0.281851</td>\n",
-       "      <td>1.503808</td>\n",
-       "      <td>...</td>\n",
-       "      <td>0.542221</td>\n",
-       "      <td>0.220323</td>\n",
-       "      <td>2.360501</td>\n",
-       "      <td>2.105009</td>\n",
-       "      <td>1.756452</td>\n",
-       "      <td>0.002314</td>\n",
-       "      <td>3.625113</td>\n",
-       "      <td>0.086868</td>\n",
-       "      <td>23.584878</td>\n",
-       "      <td>-16.674232</td>\n",
-       "    </tr>\n",
-       "    <tr>\n",
-       "      <th>2</th>\n",
-       "      <td>0.0</td>\n",
-       "      <td>0.269661</td>\n",
-       "      <td>0.0</td>\n",
-       "      <td>0.611145</td>\n",
-       "      <td>0.838936</td>\n",
-       "      <td>0.008700</td>\n",
-       "      <td>0.019745</td>\n",
-       "      <td>0.328593</td>\n",
-       "      <td>0.047832</td>\n",
-       "      <td>1.014019</td>\n",
-       "      <td>...</td>\n",
-       "      <td>0.564341</td>\n",
-       "      <td>0.316510</td>\n",
-       "      <td>1.714391</td>\n",
-       "      <td>1.742387</td>\n",
-       "      <td>1.567845</td>\n",
-       "      <td>0.025872</td>\n",
-       "      <td>2.985596</td>\n",
-       "      <td>0.159931</td>\n",
-       "      <td>23.684878</td>\n",
-       "      <td>-16.724232</td>\n",
-       "    </tr>\n",
-       "    <tr>\n",
-       "      <th>3</th>\n",
-       "      <td>0.0</td>\n",
-       "      <td>0.377385</td>\n",
-       "      <td>0.0</td>\n",
-       "      <td>1.036430</td>\n",
-       "      <td>1.350072</td>\n",
-       "      <td>0.000667</td>\n",
-       "      <td>0.036379</td>\n",
-       "      <td>0.785428</td>\n",
-       "      <td>0.221734</td>\n",
-       "      <td>1.473903</td>\n",
-       "      <td>...</td>\n",
-       "      <td>0.609555</td>\n",
-       "      <td>0.234743</td>\n",
-       "      <td>2.181445</td>\n",
-       "      <td>2.088584</td>\n",
-       "      <td>1.765673</td>\n",
-       "      <td>0.058305</td>\n",
-       "      <td>3.758696</td>\n",
-       "      <td>0.168027</td>\n",
-       "      <td>23.554878</td>\n",
-       "      <td>-16.624232</td>\n",
-       "    </tr>\n",
-       "    <tr>\n",
-       "      <th>4</th>\n",
-       "      <td>0.0</td>\n",
-       "      <td>0.284213</td>\n",
-       "      <td>0.0</td>\n",
-       "      <td>0.697927</td>\n",
-       "      <td>1.357353</td>\n",
-       "      <td>0.000000</td>\n",
-       "      <td>0.411349</td>\n",
-       "      <td>0.640151</td>\n",
-       "      <td>0.193188</td>\n",
-       "      <td>1.869843</td>\n",
-       "      <td>...</td>\n",
-       "      <td>0.893661</td>\n",
-       "      <td>0.000090</td>\n",
-       "      <td>1.644531</td>\n",
-       "      <td>1.869496</td>\n",
-       "      <td>1.837644</td>\n",
-       "      <td>0.000000</td>\n",
-       "      <td>4.721381</td>\n",
-       "      <td>0.000000</td>\n",
-       "      <td>23.594878</td>\n",
-       "      <td>-16.664232</td>\n",
-       "    </tr>\n",
-       "    <tr>\n",
-       "      <th>...</th>\n",
-       "      <td>...</td>\n",
-       "      <td>...</td>\n",
-       "      <td>...</td>\n",
-       "      <td>...</td>\n",
-       "      <td>...</td>\n",
-       "      <td>...</td>\n",
-       "      <td>...</td>\n",
-       "      <td>...</td>\n",
-       "      <td>...</td>\n",
-       "      <td>...</td>\n",
-       "      <td>...</td>\n",
-       "      <td>...</td>\n",
-       "      <td>...</td>\n",
-       "      <td>...</td>\n",
-       "      <td>...</td>\n",
-       "      <td>...</td>\n",
-       "      <td>...</td>\n",
-       "      <td>...</td>\n",
-       "      <td>...</td>\n",
-       "      <td>...</td>\n",
-       "      <td>...</td>\n",
-       "    </tr>\n",
-       "    <tr>\n",
-       "      <th>753</th>\n",
-       "      <td>0.0</td>\n",
-       "      <td>0.630938</td>\n",
-       "      <td>0.0</td>\n",
-       "      <td>1.110620</td>\n",
-       "      <td>1.596393</td>\n",
-       "      <td>0.000000</td>\n",
-       "      <td>0.358305</td>\n",
-       "      <td>0.413183</td>\n",
-       "      <td>0.130399</td>\n",
-       "      <td>2.396557</td>\n",
-       "      <td>...</td>\n",
-       "      <td>0.486602</td>\n",
-       "      <td>0.000000</td>\n",
-       "      <td>1.422560</td>\n",
-       "      <td>1.695645</td>\n",
-       "      <td>1.803615</td>\n",
-       "      <td>0.000000</td>\n",
-       "      <td>4.791719</td>\n",
-       "      <td>0.000000</td>\n",
-       "      <td>28.364878</td>\n",
-       "      <td>-16.514232</td>\n",
-       "    </tr>\n",
-       "    <tr>\n",
-       "      <th>754</th>\n",
-       "      <td>0.0</td>\n",
-       "      <td>0.665666</td>\n",
-       "      <td>0.0</td>\n",
-       "      <td>1.087320</td>\n",
-       "      <td>1.610986</td>\n",
-       "      <td>0.000000</td>\n",
-       "      <td>0.355626</td>\n",
-       "      <td>0.438745</td>\n",
-       "      <td>0.135259</td>\n",
-       "      <td>2.414023</td>\n",
-       "      <td>...</td>\n",
-       "      <td>0.548764</td>\n",
-       "      <td>0.002064</td>\n",
-       "      <td>1.406011</td>\n",
-       "      <td>1.738917</td>\n",
-       "      <td>1.870140</td>\n",
-       "      <td>0.000000</td>\n",
-       "      <td>4.755852</td>\n",
-       "      <td>0.000000</td>\n",
-       "      <td>28.364878</td>\n",
-       "      <td>-16.504232</td>\n",
-       "    </tr>\n",
-       "    <tr>\n",
-       "      <th>755</th>\n",
-       "      <td>0.0</td>\n",
-       "      <td>0.764531</td>\n",
-       "      <td>0.0</td>\n",
-       "      <td>1.436793</td>\n",
-       "      <td>1.907715</td>\n",
-       "      <td>0.000000</td>\n",
-       "      <td>0.250044</td>\n",
-       "      <td>0.717566</td>\n",
-       "      <td>0.283883</td>\n",
-       "      <td>2.547054</td>\n",
-       "      <td>...</td>\n",
-       "      <td>0.616957</td>\n",
-       "      <td>0.000108</td>\n",
-       "      <td>1.904832</td>\n",
-       "      <td>2.052500</td>\n",
-       "      <td>2.022559</td>\n",
-       "      <td>0.000000</td>\n",
-       "      <td>5.039641</td>\n",
-       "      <td>0.000000</td>\n",
-       "      <td>28.414878</td>\n",
-       "      <td>-16.474232</td>\n",
-       "    </tr>\n",
-       "    <tr>\n",
-       "      <th>756</th>\n",
-       "      <td>0.0</td>\n",
-       "      <td>1.308655</td>\n",
-       "      <td>0.0</td>\n",
-       "      <td>1.566869</td>\n",
-       "      <td>1.959789</td>\n",
-       "      <td>0.000000</td>\n",
-       "      <td>0.234685</td>\n",
-       "      <td>0.405963</td>\n",
-       "      <td>0.050886</td>\n",
-       "      <td>2.725920</td>\n",
-       "      <td>...</td>\n",
-       "      <td>0.126932</td>\n",
-       "      <td>0.000346</td>\n",
-       "      <td>0.930988</td>\n",
-       "      <td>1.715796</td>\n",
-       "      <td>1.856489</td>\n",
-       "      <td>0.000000</td>\n",
-       "      <td>4.579545</td>\n",
-       "      <td>0.000000</td>\n",
-       "      <td>28.434878</td>\n",
-       "      <td>-16.454232</td>\n",
-       "    </tr>\n",
-       "    <tr>\n",
-       "      <th>757</th>\n",
-       "      <td>0.0</td>\n",
-       "      <td>0.841439</td>\n",
-       "      <td>0.0</td>\n",
-       "      <td>1.317885</td>\n",
-       "      <td>1.786135</td>\n",
-       "      <td>0.000000</td>\n",
-       "      <td>0.285779</td>\n",
-       "      <td>0.467552</td>\n",
-       "      <td>0.054071</td>\n",
-       "      <td>2.560565</td>\n",
-       "      <td>...</td>\n",
-       "      <td>0.309506</td>\n",
-       "      <td>0.000778</td>\n",
-       "      <td>1.372500</td>\n",
-       "      <td>1.764772</td>\n",
-       "      <td>1.831581</td>\n",
-       "      <td>0.000000</td>\n",
-       "      <td>4.864138</td>\n",
-       "      <td>0.000000</td>\n",
-       "      <td>28.574878</td>\n",
-       "      <td>-16.484232</td>\n",
-       "    </tr>\n",
-       "  </tbody>\n",
-       "</table>\n",
-       "<p>758 rows × 1026 columns</p>\n",
-       "</div>"
-      ],
-      "text/plain": [
-       "       0         1    2         3         4         5         6         7  \\\n",
-       "0    0.0  0.447948  0.0  1.303768  1.783593  0.001066  0.069645  1.029143   \n",
-       "1    0.0  0.520879  0.0  1.199657  1.345519  0.000258  0.011991  0.730896   \n",
-       "2    0.0  0.269661  0.0  0.611145  0.838936  0.008700  0.019745  0.328593   \n",
-       "3    0.0  0.377385  0.0  1.036430  1.350072  0.000667  0.036379  0.785428   \n",
-       "4    0.0  0.284213  0.0  0.697927  1.357353  0.000000  0.411349  0.640151   \n",
-       "..   ...       ...  ...       ...       ...       ...       ...       ...   \n",
-       "753  0.0  0.630938  0.0  1.110620  1.596393  0.000000  0.358305  0.413183   \n",
-       "754  0.0  0.665666  0.0  1.087320  1.610986  0.000000  0.355626  0.438745   \n",
-       "755  0.0  0.764531  0.0  1.436793  1.907715  0.000000  0.250044  0.717566   \n",
-       "756  0.0  1.308655  0.0  1.566869  1.959789  0.000000  0.234685  0.405963   \n",
-       "757  0.0  0.841439  0.0  1.317885  1.786135  0.000000  0.285779  0.467552   \n",
-       "\n",
-       "            8         9  ...      1016      1017      1018      1019  \\\n",
-       "0    0.360674  1.938398  ...  0.617046  0.013426  2.397793  2.337935   \n",
-       "1    0.281851  1.503808  ...  0.542221  0.220323  2.360501  2.105009   \n",
-       "2    0.047832  1.014019  ...  0.564341  0.316510  1.714391  1.742387   \n",
-       "3    0.221734  1.473903  ...  0.609555  0.234743  2.181445  2.088584   \n",
-       "4    0.193188  1.869843  ...  0.893661  0.000090  1.644531  1.869496   \n",
-       "..        ...       ...  ...       ...       ...       ...       ...   \n",
-       "753  0.130399  2.396557  ...  0.486602  0.000000  1.422560  1.695645   \n",
-       "754  0.135259  2.414023  ...  0.548764  0.002064  1.406011  1.738917   \n",
-       "755  0.283883  2.547054  ...  0.616957  0.000108  1.904832  2.052500   \n",
-       "756  0.050886  2.725920  ...  0.126932  0.000346  0.930988  1.715796   \n",
-       "757  0.054071  2.560565  ...  0.309506  0.000778  1.372500  1.764772   \n",
-       "\n",
-       "         1020      1021      1022      1023        lon        lat  \n",
-       "0    1.960293  0.002190  4.655385  0.005369  23.574878 -16.674232  \n",
-       "1    1.756452  0.002314  3.625113  0.086868  23.584878 -16.674232  \n",
-       "2    1.567845  0.025872  2.985596  0.159931  23.684878 -16.724232  \n",
-       "3    1.765673  0.058305  3.758696  0.168027  23.554878 -16.624232  \n",
-       "4    1.837644  0.000000  4.721381  0.000000  23.594878 -16.664232  \n",
-       "..        ...       ...       ...       ...        ...        ...  \n",
-       "753  1.803615  0.000000  4.791719  0.000000  28.364878 -16.514232  \n",
-       "754  1.870140  0.000000  4.755852  0.000000  28.364878 -16.504232  \n",
-       "755  2.022559  0.000000  5.039641  0.000000  28.414878 -16.474232  \n",
-       "756  1.856489  0.000000  4.579545  0.000000  28.434878 -16.454232  \n",
-       "757  1.831581  0.000000  4.864138  0.000000  28.574878 -16.484232  \n",
-       "\n",
-       "[758 rows x 1026 columns]"
-      ]
-     },
-     "execution_count": 112,
-     "metadata": {},
-     "output_type": "execute_result"
-    }
-   ],
+   "id": "6c953644",
+   "metadata": {},
+   "outputs": [],
    "source": [
     "features_monthly"
    ]
@@ -1345,20 +961,9 @@
   {
    "cell_type": "code",
    "execution_count": 39,
-   "id": "ff6fa31a-6711-4aaa-a74e-3a37735ca8f6",
-   "metadata": {},
-   "outputs": [
-    {
-     "data": {
-      "text/plain": [
-       "758"
-      ]
-     },
-     "execution_count": 39,
-     "metadata": {},
-     "output_type": "execute_result"
-    }
-   ],
+   "id": "70ae4b4a",
+   "metadata": {},
+   "outputs": [],
    "source": [
     "len(matching_items)"
    ]
@@ -1366,20 +971,9 @@
   {
    "cell_type": "code",
    "execution_count": 16,
-   "id": "209232d8-04e2-4f1b-abf4-8a2b968e15f6",
-   "metadata": {},
-   "outputs": [
-    {
-     "data": {
-      "text/plain": [
-       "<Item id=LE07_L2SP_175072_20120106_02_T1>"
-      ]
-     },
-     "execution_count": 16,
-     "metadata": {},
-     "output_type": "execute_result"
-    }
-   ],
+   "id": "772e01b8",
+   "metadata": {},
+   "outputs": [],
    "source": [
     "matching_items[1]"
    ]
@@ -1387,7 +981,7 @@
   {
    "cell_type": "code",
    "execution_count": 17,
-   "id": "d1bf349c-e6b6-4fc8-8b6f-4808288a3667",
+   "id": "2ac615d2",
    "metadata": {},
    "outputs": [],
    "source": [
@@ -1400,31 +994,9 @@
   {
    "cell_type": "code",
    "execution_count": 18,
-   "id": "63aec6b6-771d-4fa3-9d22-8b186d489051",
-   "metadata": {},
-   "outputs": [
-    {
-     "data": {
-      "text/plain": [
-       "0      {'id': 'LE07_L2SP_175072_20120106_02_T1', 'bbo...\n",
-       "1      {'id': 'LE07_L2SP_175072_20120106_02_T1', 'bbo...\n",
-       "2      {'id': 'LE07_L2SP_175072_20120106_02_T1', 'bbo...\n",
-       "3      {'id': 'LE07_L2SP_175072_20120106_02_T1', 'bbo...\n",
-       "4      {'id': 'LE07_L2SP_175072_20120106_02_T1', 'bbo...\n",
-       "                             ...                        \n",
-       "753    {'id': 'LE07_L2SP_171072_20120110_02_T1', 'bbo...\n",
-       "754    {'id': 'LE07_L2SP_171072_20120110_02_T1', 'bbo...\n",
-       "755    {'id': 'LE07_L2SP_171072_20120110_02_T1', 'bbo...\n",
-       "756    {'id': 'LE07_L2SP_171072_20120110_02_T1', 'bbo...\n",
-       "757    {'id': 'LE07_L2SP_171072_20120110_02_T1', 'bbo...\n",
-       "Name: stac_item, Length: 758, dtype: object"
-      ]
-     },
-     "execution_count": 18,
-     "metadata": {},
-     "output_type": "execute_result"
-    }
-   ],
+   "id": "6718d0f8",
+   "metadata": {},
+   "outputs": [],
    "source": [
     "df3.stac_item"
    ]
@@ -1432,7 +1004,7 @@
   {
    "cell_type": "code",
    "execution_count": 22,
-   "id": "83e56946-9ef1-44af-ae6a-0ee00a95b019",
+   "id": "9e24496a",
    "metadata": {},
    "outputs": [],
    "source": [
@@ -1442,7 +1014,7 @@
   {
    "cell_type": "code",
    "execution_count": 36,
-   "id": "77cd93b4-96c6-4884-812d-a0ac13dce79f",
+   "id": "f6289002",
    "metadata": {},
    "outputs": [],
    "source": [
@@ -1453,7 +1025,7 @@
   {
    "cell_type": "code",
    "execution_count": null,
-   "id": "7207493d-1641-4695-8b94-9e6ea1d3f51e",
+   "id": "1e5497c5",
    "metadata": {},
    "outputs": [],
    "source": []
@@ -1493,1501 +1065,4 @@
  },
  "nbformat": 4,
  "nbformat_minor": 5
-}
-=======
-{
- "cells": [
-  {
-   "cell_type": "markdown",
-   "id": "440e592b-c09d-4e75-91fc-00e5d36d391d",
-   "metadata": {},
-   "source": [
-    "## MOSAIKS feature extraction\n",
-    "\n",
-    "This tutorial demonstrates the **MOSAIKS** method for extracting _feature vectors_ from satellite imagery patches for use in downstream modeling tasks. It will show:\n",
-    "- How to extract 1km$^2$ patches of Sentinel 2 or Landsat multispectral imagery for a list of latitude, longitude points\n",
-    "- How to extract summary features from each of these imagery patches\n",
-    "- How to use the summary features in a linear model of the population density at each point\n",
-    "\n",
-    "### Background\n",
-    "\n",
-    "Consider the case where you have a dataset of latitude and longitude points assosciated with some dependent variable (for example: population density, weather, housing prices, biodiversity) and, potentially, other independent variables. You would like to model the dependent variable as a function of the independent variables, but instead of including latitude and longitude directly in this model, you would like to include some high dimensional representation of what the Earth looks like at that point (that hopefully explains some of the variance in the dependent variable!). From the computer vision literature, there are various [representation learning techniques](https://en.wikipedia.org/wiki/Feature_learning) that can be used to do this, i.e. extract _features vectors_ from imagery. This notebook gives an implementation of the technique described in [Rolf et al. 2021](https://www.nature.com/articles/s41467-021-24638-z), \"A generalizable and accessible approach to machine learning with global satellite imagery\" called Multi-task Observation using Satellite Imagery & Kitchen Sinks (**MOSAIKS**). For more information about **MOSAIKS** see the [project's webpage](http://www.globalpolicy.science/mosaiks).\n",
-    "\n",
-    "### Environment setup\n",
-    "This notebook works with or without an API key, but you will be given more permissive access to the data with an API key.\n",
-    "- If you're running this on the [Planetary Computer Hub](http://planetarycomputer.microsoft.com/compute), make sure to choose the **GPU - PyTorch** profile when presented with the form to choose your environment.\n",
-    "- The Planetary Computer Hub is pre-configured to use your API key.\n",
-    "- To use your API key locally, set the environment variable `PC_SDK_SUBSCRIPTION_KEY` or use `pc.settings.set_subscription_key(<YOUR API Key>)`.\n",
-    "    \n",
-    "**Notes**:\n",
-    "- This example uses either\n",
-    "    - [sentinel-2-l2a data](https://planetarycomputer.microsoft.com/dataset/sentinel-2-l2a)\n",
-    "    - [landsat-c2-l2 data](https://planetarycomputer.microsoft.com/dataset/landsat-c2-l2)\n",
-    "- The techniques used here apply equally well to other remote-sensing datasets."
-   ]
-  },
-  {
-   "cell_type": "code",
-   "execution_count": 1,
-   "id": "522ab90b-af76-477d-a930-4d63c6847028",
-   "metadata": {
-    "gather": {
-     "logged": 1650114371790
-    }
-   },
-   "outputs": [],
-   "source": [
-    "# !pip install -q git+https://github.com/geopandas/dask-geopandas\n",
-    "!pip install -q pyhere"
-   ]
-  },
-  {
-   "cell_type": "code",
-   "execution_count": 2,
-   "id": "281d0543-f6b0-4b68-a4ba-a99c547b00c8",
-   "metadata": {
-    "gather": {
-     "logged": 1651174535306
-    }
-   },
-   "outputs": [],
-   "source": [
-    "import warnings\n",
-    "import time\n",
-    "import os\n",
-    "import gc\n",
-    "import calendar\n",
-    "import re\n",
-    "\n",
-    "RASTERIO_BEST_PRACTICES = dict(  # See https://github.com/pangeo-data/cog-best-practices\n",
-    "    CURL_CA_BUNDLE=\"/etc/ssl/certs/ca-certificates.crt\",\n",
-    "    GDAL_DISABLE_READDIR_ON_OPEN=\"EMPTY_DIR\",\n",
-    "    AWS_NO_SIGN_REQUEST=\"YES\",\n",
-    "    GDAL_MAX_RAW_BLOCK_CACHE_SIZE=\"200000000\",\n",
-    "    GDAL_SWATH_SIZE=\"200000000\",\n",
-    "    VSI_CURL_CACHE_SIZE=\"200000000\",\n",
-    ")\n",
-    "os.environ.update(RASTERIO_BEST_PRACTICES)\n",
-    "\n",
-    "import numpy as np\n",
-    "import pandas as pd\n",
-    "import matplotlib.pyplot as plt\n",
-    "from pyhere import here\n",
-    "\n",
-    "import torch\n",
-    "import torch.nn as nn\n",
-    "import torch.nn.functional as F\n",
-    "from torch.utils.data import Dataset, DataLoader\n",
-    "\n",
-    "import xarray as xr\n",
-    "import rasterio\n",
-    "import rasterio.warp\n",
-    "import rasterio.mask\n",
-    "import shapely.geometry\n",
-    "import geopandas\n",
-    "import dask_geopandas\n",
-    "from dask.distributed import Client\n",
-    "\n",
-    "from pystac import Item\n",
-    "import stackstac\n",
-    "import pyproj\n",
-    "\n",
-    "warnings.filterwarnings(action=\"ignore\", category=UserWarning, module=\"torch\")\n",
-    "warnings.filterwarnings(action=\"ignore\", category=FutureWarning)\n",
-    "warnings.filterwarnings(action=\"ignore\", category=RuntimeWarning)\n",
-    "warnings.filterwarnings(action=\"ignore\", category=UserWarning)\n",
-    "\n",
-    "import pystac_client\n",
-    "import planetary_computer as pc\n",
-    "\n",
-    "\n",
-    "# Disabling the benchmarking feature with torch.backends.cudnn.benchmark = False \n",
-    "# causes cuDNN to deterministically select an algorithm, possibly at the cost of reduced performance.\n",
-    "# https://pytorch.org/docs/stable/notes/randomness.html\n",
-    "torch.backends.cudnn.benchmark = False\n",
-    "\n",
-    "np.random.seed(42)\n",
-    "torch.manual_seed(42)\n",
-    "\n",
-    "import random\n",
-    "random.seed(42)"
-   ]
-  },
-  {
-   "cell_type": "markdown",
-   "id": "3cefa598-0653-4fd4-b7ce-14fb7c4e59e2",
-   "metadata": {},
-   "source": [
-    "## Set Parameters"
-   ]
-  },
-  {
-   "cell_type": "code",
-   "execution_count": 3,
-   "id": "e28b414c-1d02-491a-9518-1b777898950d",
-   "metadata": {
-    "collapsed": false,
-    "gather": {
-     "logged": 1651174535433
-    },
-    "jupyter": {
-     "outputs_hidden": false,
-     "source_hidden": false
-    },
-    "nteract": {
-     "transient": {
-      "deleting": false
-     }
-    }
-   },
-   "outputs": [],
-   "source": [
-    "num_features = 1024\n",
-    "country_code = 'ZMB'\n",
-    "use_file = True\n",
-    "# use_file = False"
-   ]
-  },
-  {
-   "cell_type": "code",
-   "execution_count": 4,
-   "id": "ce354d45-8f23-4630-ae55-95738e4a443d",
-   "metadata": {
-    "collapsed": false,
-    "gather": {
-     "logged": 1651174535433
-    },
-    "jupyter": {
-     "outputs_hidden": false,
-     "source_hidden": false
-    },
-    "nteract": {
-     "transient": {
-      "deleting": false
-     }
-    }
-   },
-   "outputs": [],
-   "source": [
-    "satellite = \"landsat-c2-l2\"\n",
-    "bands = [\n",
-    "    \"red\",\n",
-    "    \"green\", \n",
-    "    \"blue\",\n",
-    "    # \"nir08\",\n",
-    "    # \"swir16\",\n",
-    "    # \"swir22\"\n",
-    "]"
-   ]
-  },
-  {
-   "cell_type": "code",
-   "execution_count": 5,
-   "id": "b6691b75-c632-448a-845a-33628bf46972",
-   "metadata": {
-    "collapsed": false,
-    "gather": {
-     "logged": 1651174535433
-    },
-    "jupyter": {
-     "outputs_hidden": false,
-     "source_hidden": false
-    },
-    "nteract": {
-     "transient": {
-      "deleting": false
-     }
-    }
-   },
-   "outputs": [],
-   "source": [
-    "# satellite = \"sentinel-2-l2a\"\n",
-    "# bands = [  # Sentinel-2 Bands\n",
-    "#     \"B02\", # B02 (blue) 10 meter\n",
-    "#     \"B03\", # B03 (green) 10 meter\n",
-    "#     \"B04\", # B04 (red) 10 meter\n",
-    "#     \"B05\", # B05(Veg Red Edge 1) 20 meter\n",
-    "#     \"B06\", # B06(Veg Red Edge 2) 20 meter\n",
-    "#     \"B07\", # B07(Veg Red Edge 3) 20 meter\n",
-    "#     \"B08\", # B08 (NIR) 10 meter\n",
-    "#     \"B11\", # B11 (SWIR (1.6)) 20 meter\n",
-    "#     \"B12\", # B12 (SWIR (2.2)) 20 meter\n",
-    "# ]"
-   ]
-  },
-  {
-   "cell_type": "code",
-   "execution_count": 6,
-   "id": "6bb7126f-4aaf-4615-82da-efc06a2140bd",
-   "metadata": {},
-   "outputs": [],
-   "source": [
-    "if satellite == \"landsat-c2-l2\":\n",
-    "    resolution = 30\n",
-    "    min_image_edge = 6\n",
-    "else:\n",
-    "    resolution = 10\n",
-    "    min_image_edge = 20"
-   ]
-  },
-  {
-   "cell_type": "code",
-   "execution_count": 7,
-   "id": "860d78aa-ae1d-4650-8ac6-46c345208714",
-   "metadata": {
-    "collapsed": false,
-    "gather": {
-     "logged": 1651174535542
-    },
-    "jupyter": {
-     "outputs_hidden": false,
-     "source_hidden": false
-    },
-    "nteract": {
-     "transient": {
-      "deleting": false
-     }
-    }
-   },
-   "outputs": [],
-   "source": [
-    "# dat_re = re.compile(r'\\d+') \n",
-    "# l = [str(int(dat_re.search(x).group())) for x in bands if dat_re.search(x)]\n",
-    "# bands_short = '-'.join(l)"
-   ]
-  },
-  {
-   "cell_type": "code",
-   "execution_count": 8,
-   "id": "55dc0554-2cbf-4e76-80d3-a7d7a9604f76",
-   "metadata": {
-    "collapsed": false,
-    "gather": {
-     "logged": 1651174535542
-    },
-    "jupyter": {
-     "outputs_hidden": false,
-     "source_hidden": false
-    },
-    "nteract": {
-     "transient": {
-      "deleting": false
-     }
-    }
-   },
-   "outputs": [],
-   "source": [
-    "channels = len(bands)\n",
-    "bands_short = \"r-g-b-nir-swir16-swir22\""
-   ]
-  },
-  {
-   "cell_type": "markdown",
-   "id": "1ae9b0ec-c334-4751-91c4-91dabff6a44a",
-   "metadata": {},
-   "source": [
-    "## Create grid and sample points to featurize"
-   ]
-  },
-  {
-   "cell_type": "code",
-   "execution_count": 9,
-   "id": "b09c0e05-9ba6-407e-9260-5f9f00decc18",
-   "metadata": {
-    "gather": {
-     "logged": 1651174535812
-    }
-   },
-   "outputs": [
-    {
-     "data": {
-      "text/plain": [
-       "(19598, 4)"
-      ]
-     },
-     "execution_count": 9,
-     "metadata": {},
-     "output_type": "execute_result"
-    }
-   ],
-   "source": [
-    "if use_file:\n",
-    "    gdf = pd.read_feather(here('data', 'grid', 'ZMB_crop_weights_20k-points.feather'))\n",
-    "    gdf = (\n",
-    "        geopandas\n",
-    "        .GeoDataFrame(\n",
-    "            gdf, \n",
-    "            geometry = geopandas.points_from_xy(x = gdf.lon, y = gdf.lat), \n",
-    "            crs='EPSG:4326')\n",
-    "    )\n",
-    "else:\n",
-    "    cell_size = 0.01  # Roughly 1 km\n",
-    "    ### get country shape\n",
-    "    country_file_name = f\"data/geo_boundaries/africa_adm0.geojson\"\n",
-    "    africa = geopandas.read_file(country_file_name)\n",
-    "    country = africa[africa.adm0_a3 == country_code]\n",
-    "    #### This would be simpler, but throws an error down the line if used \n",
-    "    # world = geopandas.read_file(geopandas.datasets.get_path('naturalearth_lowres'))\n",
-    "    # country = world.query(f'iso_a3 == \"{country_code}\"')\n",
-    "    ### Create grid of points\n",
-    "    cell_size = .01  # Very roughly 1 km\n",
-    "    xmin, ymin, xmax, ymax = country.total_bounds\n",
-    "    xs = list(np.arange(xmin, xmax + cell_size, cell_size))\n",
-    "    ys = list(np.arange(ymin, ymax + cell_size, cell_size))\n",
-    "    def make_cell(x, y, cell_size):\n",
-    "        ring = [\n",
-    "            (x, y),\n",
-    "            (x + cell_size, y),\n",
-    "            (x + cell_size, y + cell_size),\n",
-    "            (x, y + cell_size)\n",
-    "        ]\n",
-    "        cell = shapely.geometry.Polygon(ring).centroid\n",
-    "        return cell\n",
-    "    center_points = []\n",
-    "    for x in xs:\n",
-    "        for y in ys:\n",
-    "            cell = make_cell(x, y, cell_size)\n",
-    "            center_points.append(cell)\n",
-    "    ### Put grid into a GeDataFrame for cropping to country shape\n",
-    "    gdf = geopandas.GeoDataFrame({'geometry': center_points}, crs = 'EPSG:4326')\n",
-    "    gdf['lon'], gdf['lat'] = gdf.geometry.x, gdf.geometry.y\n",
-    "    ### Subset to country \n",
-    "    ### This buffer ensures that no points are take at the border \n",
-    "    ### which would lead to duplication with neighboring countries\n",
-    "    gdf = gdf[gdf.within(country.unary_union.buffer(-0.005))]\n",
-    "    gdf = gdf[['lon', 'lat', 'geometry']].reset_index(drop = True)\n",
-    "    gdf = gdf.sample(frac = 0.1, random_state=42, ignore_index=False)\n",
-    "    points = gdf[[\"lon\", \"lat\"]].to_numpy()\n",
-    "pt_len = gdf.shape[0]\n",
-    "gdf.shape"
-   ]
-  },
-  {
-   "cell_type": "markdown",
-   "id": "10dc75c7-a83e-49eb-ae1b-eb30c40f23d7",
-   "metadata": {},
-   "source": [
-    "First we define the pytorch model that we will use to extract the features and a helper method. The **MOSAIKS** methodology describes several ways to do this and we use the simplest."
-   ]
-  },
-  {
-   "cell_type": "code",
-   "execution_count": 10,
-   "id": "600886c1-24cd-4197-aa61-172b1606d33d",
-   "metadata": {
-    "gather": {
-     "logged": 1651174535955
-    }
-   },
-   "outputs": [],
-   "source": [
-    "class RCF(nn.Module):\n",
-    "    \"\"\"A model for extracting Random Convolution Features (RCF) from input imagery.\"\"\"\n",
-    "    def __init__(self, num_features=16, kernel_size=3, num_input_channels=channels):\n",
-    "        super(RCF, self).__init__()\n",
-    "        # We create `num_features / 2` filters so require `num_features` to be divisible by 2\n",
-    "        assert num_features % 2 == 0, \"Please enter an even number of features.\"\n",
-    "        # Applies a 2D convolution over an input image composed of several input planes.\n",
-    "        self.conv1 = nn.Conv2d(\n",
-    "            num_input_channels,\n",
-    "            num_features // 2,\n",
-    "            kernel_size=kernel_size,\n",
-    "            stride=1,\n",
-    "            padding=0,\n",
-    "            dilation=1,\n",
-    "            bias=True,\n",
-    "        )\n",
-    "        # Fills the input Tensor 'conv1.weight' with values drawn from the normal distribution\n",
-    "        nn.init.normal_(self.conv1.weight, mean=0.0, std=1.0)\n",
-    "        # Fills the input Tensor 'conv1.bias' with the value 'val = -1'.\n",
-    "        nn.init.constant_(self.conv1.bias, -1.0)\n",
-    "    def forward(self, x):\n",
-    "        # The rectified linear activation function or ReLU for short is a piecewise linear function \n",
-    "        # that will output the input directly if it is positive, otherwise, it will output zero.\n",
-    "        x1a = F.relu(self.conv1(x), inplace=True)\n",
-    "        # The below step is where we take the inverse which is appended later\n",
-    "        x1b = F.relu(-self.conv1(x), inplace=True)\n",
-    "        # Applies a 2D adaptive average pooling over an input signal composed of several input planes.\n",
-    "        x1a = F.adaptive_avg_pool2d(x1a, (1, 1)).squeeze()\n",
-    "        x1b = F.adaptive_avg_pool2d(x1b, (1, 1)).squeeze()\n",
-    "        if len(x1a.shape) == 1:  # case where we passed a single input\n",
-    "            return torch.cat((x1a, x1b), dim=0)\n",
-    "        elif len(x1a.shape) == 2:  # case where we passed a batch of > 1 inputs\n",
-    "            return torch.cat((x1a, x1b), dim=1)"
-   ]
-  },
-  {
-   "cell_type": "markdown",
-   "id": "c06fbe67-d966-43dd-a2ef-af157487192f",
-   "metadata": {},
-   "source": [
-    "Next, we initialize the model and pytorch components"
-   ]
-  },
-  {
-   "cell_type": "code",
-   "execution_count": 11,
-   "id": "b244448f-9b79-4c58-b779-5e8a4957c84e",
-   "metadata": {
-    "gather": {
-     "logged": 1651174537496
-    }
-   },
-   "outputs": [],
-   "source": [
-    "device = torch.device(\"cuda\")\n",
-    "model = RCF(num_features).eval().to(device)"
-   ]
-  },
-  {
-   "cell_type": "markdown",
-   "id": "4ef68b83-ce2e-4e70-908f-3e909337af04",
-   "metadata": {},
-   "source": [
-    "### Extract features from the imagery around each point\n",
-    "\n",
-    "We need to find a suitable Sentinel 2 scene for each point. As usual, we'll use `pystac-client` to search for items matching some conditions, but we don't just want do make a `.search()` call for each of the 67,968 remaining points. Each HTTP request is relatively slow. Instead, we will *batch* or points and search *in parallel*.\n",
-    "\n",
-    "We need to be a bit careful with how we batch up our points though. Since a single Sentinel 2 scene will cover many points, we want to make sure that points which are spatially close together end up in the same batch. In short, we need to spatially partition the dataset. This is implemented in `dask-geopandas`.\n",
-    "\n",
-    "So the overall workflow will be\n",
-    "\n",
-    "1. Find an appropriate STAC item for each point (in parallel, using the spatially partitioned dataset)\n",
-    "2. Feed the points and STAC items to a custom Dataset that can read imagery given a point and the URL of a overlapping S2 scene\n",
-    "3. Use a custom Dataloader, which uses our Dataset, to feed our model imagery and save the corresponding features"
-   ]
-  },
-  {
-   "cell_type": "code",
-   "execution_count": 12,
-   "id": "ebfd0c2e-78fe-45a9-99a4-13112f0da841",
-   "metadata": {
-    "gather": {
-     "logged": 1651174537641
-    }
-   },
-   "outputs": [
-    {
-     "data": {
-      "text/plain": [
-       "0"
-      ]
-     },
-     "execution_count": 12,
-     "metadata": {},
-     "output_type": "execute_result"
-    }
-   ],
-   "source": [
-    "NPARTITIONS = 250\n",
-    "\n",
-    "ddf = dask_geopandas.from_geopandas(gdf, npartitions=1)\n",
-    "hd = ddf.hilbert_distance().compute()\n",
-    "gdf[\"hd\"] = hd\n",
-    "gdf = gdf.sort_values(\"hd\")\n",
-    "\n",
-    "dgdf = dask_geopandas.from_geopandas(gdf, npartitions=NPARTITIONS, sort=False)\n",
-    "\n",
-    "del ddf\n",
-    "del hd\n",
-    "del gdf\n",
-    "gc.collect()"
-   ]
-  },
-  {
-   "cell_type": "code",
-   "execution_count": 13,
-   "id": "6b6842a4-e83e-4ec8-bc20-274918c9ad22",
-   "metadata": {
-    "collapsed": false,
-    "jupyter": {
-     "outputs_hidden": false
-    }
-   },
-   "outputs": [],
-   "source": [
-    "year_start = 2012\n",
-    "year_end = 2012\n",
-    "\n",
-    "buffer_size = 0.005\n",
-    "cloud_limit = 20\n",
-    "\n",
-    "batch_size = 30\n",
-    "workers = os.cpu_count()"
-   ]
-  },
-  {
-   "cell_type": "code",
-   "execution_count": 14,
-   "id": "13a724d4-c18b-433b-ae89-e6ad2160e78d",
-   "metadata": {
-    "collapsed": false,
-    "jupyter": {
-     "outputs_hidden": false
-    }
-   },
-   "outputs": [],
-   "source": [
-    "def query(points):\n",
-    "    \"\"\"\n",
-    "    Find a STAC item for points in the `points` DataFrame\n",
-    "\n",
-    "    Parameters\n",
-    "    ----------\n",
-    "    points : geopandas.GeoDataFrame\n",
-    "        A GeoDataFrame\n",
-    "\n",
-    "    Returns\n",
-    "    -------\n",
-    "    geopandas.GeoDataFrame\n",
-    "        A new geopandas.GeoDataFrame with a `stac_item` column containing the STAC\n",
-    "        item that covers each point.\n",
-    "    \"\"\"\n",
-    "    intersects = shapely.geometry.mapping(points.unary_union.convex_hull)\n",
-    "\n",
-    "    catalog = pystac_client.Client.open(\n",
-    "        \"https://planetarycomputer.microsoft.com/api/stac/v1\"\n",
-    "    )\n",
-    "    search_start = f\"2012-02-1\" \n",
-    "    search_end = f\"2012-02-28\" \n",
-    "\n",
-    "    # The time frame in which we search for non-cloudy imagery\n",
-    "    search = catalog.search(\n",
-    "        collections=[satellite],  \n",
-    "        intersects=intersects,\n",
-    "        datetime=[search_start, search_end],\n",
-    "        query={\"eo:cloud_cover\": {\"lt\": cloud_limit}},\n",
-    "        limit=500,\n",
-    "    )\n",
-    "    ic = search.get_all_items_as_dict()\n",
-    "    features = ic[\"features\"]\n",
-    "    features_d = {item[\"id\"]: item for item in features}\n",
-    "    data = {\n",
-    "        \"eo:cloud_cover\": [],\n",
-    "        \"geometry\": [],\n",
-    "    }\n",
-    "    index = []\n",
-    "    for item in features:\n",
-    "        data[\"eo:cloud_cover\"].append(item[\"properties\"][\"eo:cloud_cover\"])\n",
-    "        data[\"geometry\"].append(shapely.geometry.shape(item[\"geometry\"]))\n",
-    "        index.append(item[\"id\"])\n",
-    "    items = geopandas.GeoDataFrame(data, index=index, geometry=\"geometry\").sort_values(\n",
-    "        \"eo:cloud_cover\"\n",
-    "    )\n",
-    "    point_list = points.geometry.tolist()\n",
-    "    point_items = []\n",
-    "    point_items2 = []\n",
-    "    for point in point_list:\n",
-    "        covered_by = items[items.covers(point)]\n",
-    "        if len(covered_by) == 1:\n",
-    "            point_items.append(features_d[covered_by.index[0]])\n",
-    "            point_items2.append(None)\n",
-    "        elif len(covered_by) > 1:\n",
-    "            point_items.append(features_d[covered_by.index[0]])\n",
-    "            point_items2.append(features_d[covered_by.index[1]])\n",
-    "        else:\n",
-    "            # There weren't any scenes matching our conditions for this point (too cloudy)\n",
-    "            point_items.append(None)\n",
-    "            point_items2.append(None)\n",
-    "    return points.assign(stac_item=point_items, \n",
-    "                         stac_item2=point_items2\n",
-    "                        )"
-   ]
-  },
-  {
-   "cell_type": "code",
-   "execution_count": 15,
-   "id": "96823a3a-c437-453b-8ae7-a9e4f369a098",
-   "metadata": {
-    "collapsed": false,
-    "jupyter": {
-     "outputs_hidden": false
-    }
-   },
-   "outputs": [
-    {
-     "data": {
-      "text/plain": [
-       "25"
-      ]
-     },
-     "execution_count": 15,
-     "metadata": {},
-     "output_type": "execute_result"
-    }
-   ],
-   "source": [
-    "with Client(n_workers=16) as client:\n",
-    "    meta = dgdf._meta.assign(stac_item=[], \n",
-    "                             stac_item2 =[]\n",
-    "                            )\n",
-    "    df2 = dgdf.map_partitions(query, meta=meta).compute()\n",
-    "# df3 = df2.dropna(subset=[\"stac_item\"]).reset_index(drop = True)\n",
-    "df3 = df2.dropna(subset=[\"stac_item2\"]).reset_index(drop = True)\n",
-    "\n",
-    "matching_items = []\n",
-    "for item in df3.stac_item.tolist():\n",
-    "    signed_item = pc.sign(Item.from_dict(item))\n",
-    "    matching_items.append(signed_item)\n",
-    "    \n",
-    "matching_items2 = []\n",
-    "for item in df3.stac_item2.tolist():\n",
-    "    signed_item = pc.sign(Item.from_dict(item))\n",
-    "    matching_items2.append(signed_item)\n",
-    "\n",
-    "points = df3[[\"lon\", \"lat\"]].to_numpy()\n",
-    "len(points)"
-   ]
-  },
-  {
-   "cell_type": "code",
-   "execution_count": 120,
-   "id": "99100f18-c749-432e-807a-d0cf0d864116",
-   "metadata": {},
-   "outputs": [],
-   "source": [
-    "# df2[df2.stac_item2.notnull()]"
-   ]
-  },
-  {
-   "cell_type": "code",
-   "execution_count": null,
-   "id": "65990f51-5cc8-4c44-90c0-f9c62a2ea116",
-   "metadata": {},
-   "outputs": [],
-   "source": []
-  },
-  {
-   "cell_type": "code",
-   "execution_count": null,
-   "id": "84a054fa-9a71-450f-b35a-5d6b5d28ae4e",
-   "metadata": {},
-   "outputs": [],
-   "source": []
-  },
-  {
-   "cell_type": "code",
-   "execution_count": null,
-   "id": "97cec0ba-bb9b-43de-9bee-1b2f52fc4bed",
-   "metadata": {},
-   "outputs": [],
-   "source": []
-  },
-  {
-   "cell_type": "code",
-   "execution_count": 16,
-   "id": "4da03cc9-a131-4008-ae8b-c86cdb18c25c",
-   "metadata": {},
-   "outputs": [],
-   "source": [
-    "from scipy import ndimage as nd\n",
-    "\n",
-    "def fill(data, invalid=None):\n",
-    "    \"\"\"\n",
-    "    Replace the value of invalid 'data' cells (indicated by 'invalid') \n",
-    "    by the value of the nearest valid data cell\n",
-    "\n",
-    "    Input:\n",
-    "        data:    numpy array of any dimension\n",
-    "        invalid: a binary array of same shape as 'data'. \n",
-    "                 data value are replaced where invalid is True\n",
-    "                 If None (default), use: invalid = np.isnan(data)\n",
-    "\n",
-    "    Output: \n",
-    "        Return a filled array. \n",
-    "    \"\"\"    \n",
-    "    if invalid is None: invalid = np.isnan(data)\n",
-    "\n",
-    "    ind = nd.distance_transform_edt(\n",
-    "        invalid, \n",
-    "        return_distances=False, \n",
-    "        return_indices=True\n",
-    "    )\n",
-    "    return data[tuple(ind)]"
-   ]
-  },
-  {
-   "cell_type": "code",
-   "execution_count": 20,
-   "id": "3edc3bd2-d1f3-4296-909e-f4c510ef80b6",
-   "metadata": {},
-   "outputs": [],
-   "source": [
-    "# class CustomDataset(Dataset):\n",
-    "#     def __init__(self, points, items, items2, buffer=buffer_size):\n",
-    "#         self.points = points\n",
-    "#         self.items = items\n",
-    "#         self.items2 = items2\n",
-    "#         self.buffer = buffer\n",
-    "\n",
-    "#     def __len__(self):\n",
-    "#         return self.points.shape[0]\n",
-    "\n",
-    "#     def __getitem__(self, idx):\n",
-    "\n",
-    "#         lon, lat = self.points[idx]\n",
-    "#         fn = (self.items[idx], self.items2[idx])\n",
-    "        \n",
-    "\n",
-    "#         if fn is None:\n",
-    "#             return None\n",
-    "#         else:\n",
-    "#             try:\n",
-    "#                 stack = stackstac.stack(\n",
-    "#                     items = fn,\n",
-    "#                     assets=bands,\n",
-    "#                     resolution=resolution,\n",
-    "#                 )\n",
-    "#                 # stack2 = stackstac.stack(\n",
-    "#                 #     items = fn2,\n",
-    "#                 #     assets=bands,\n",
-    "#                 #     resolution=resolution,\n",
-    "#                 # )\n",
-    "#                 # stack = stack1.combine_first(stack2).median(\"time\", keep_attrs=True)\n",
-    "#                 # stack = xr.combine_by_coords([stack1, stack2])\n",
-    "#                 # stack = xr.merge([stack1, stack2], compat=\"no_conflicts\")\n",
-    "#                 # stack = xr.combine_first([stack1, stack2])\n",
-    "                \n",
-    "#                 x_min, y_min = pyproj.Proj(stack.crs)(lon-self.buffer, lat-self.buffer)\n",
-    "#                 x_max, y_max = pyproj.Proj(stack.crs)(lon+self.buffer, lat+self.buffer)\n",
-    "#                 aoi = stack.loc[..., y_max:y_min, x_min:x_max]\n",
-    "               \n",
-    "#                 out_image = aoi.data \n",
-    "#                 # out_image = fill(data.data)\n",
-    "#                 out_image = ((out_image - np.nanmin(out_image) ) / (np.nanmax(out_image) - np.nanmin(out_image)))\n",
-    "                \n",
-    "#                 out_image = out_image.compute(\n",
-    "#                     scheduler=\"single-threaded\"\n",
-    "#                     )\n",
-    "#             except ValueError:\n",
-    "#                 pass\n",
-    "#             out_image = torch.from_numpy(out_image).float()\n",
-    "#             return stack"
-   ]
-  },
-  {
-   "cell_type": "code",
-   "execution_count": 77,
-   "id": "37d2dde0-a20d-4cf1-b404-37f17f0dccb3",
-   "metadata": {
-    "collapsed": false,
-    "jupyter": {
-     "outputs_hidden": false
-    }
-   },
-   "outputs": [],
-   "source": [
-    "class CustomDataset(Dataset):\n",
-    "    def __init__(self, points, items, buffer=buffer_size):\n",
-    "        self.points = points\n",
-    "        self.items = items\n",
-    "        self.buffer = buffer\n",
-    "\n",
-    "    def __len__(self):\n",
-    "        return self.points.shape[0]\n",
-    "\n",
-    "    def __getitem__(self, idx):\n",
-    "\n",
-    "        lon, lat = self.points[idx]\n",
-    "        fn = self.items[idx]\n",
-    "\n",
-    "        if fn is None:\n",
-    "            return None\n",
-    "        else:\n",
-    "            try:\n",
-    "                stack = stackstac.stack(\n",
-    "                    items = fn, \n",
-    "                    assets=bands,\n",
-    "                    resolution=resolution,\n",
-    "                )\n",
-    "                x_min, y_min = pyproj.Proj(stack.crs)(lon-self.buffer, lat-self.buffer)\n",
-    "                x_max, y_max = pyproj.Proj(stack.crs)(lon+self.buffer, lat+self.buffer)\n",
-    "                aoi = stack.loc[..., y_max:y_min, x_min:x_max]\n",
-    "               \n",
-    "                data = aoi.compute(\n",
-    "                    scheduler=\"single-threaded\"\n",
-    "                    )\n",
-    "                # out_image = data.data \n",
-    "                out_image = fill(data.data)\n",
-    "                out_image = ((out_image - np.nanmin(out_image) ) / (np.nanmax(out_image) - np.nanmin(out_image)))\n",
-    "            except ValueError:\n",
-    "                pass\n",
-    "            out_image = torch.from_numpy(out_image).float()\n",
-    "            return out_image"
-   ]
-  },
-  {
-   "cell_type": "code",
-   "execution_count": 78,
-   "id": "4a1b98f2-a189-4236-a173-289ec85e8a01",
-   "metadata": {
-    "collapsed": false,
-    "jupyter": {
-     "outputs_hidden": false
-    }
-   },
-   "outputs": [],
-   "source": [
-    "dataset = CustomDataset(points, matching_items, buffer = 0.015)"
-   ]
-  },
-  {
-   "cell_type": "code",
-   "execution_count": 79,
-   "id": "3c9d8bb1-422f-4bcc-8d70-7c10c0856f9c",
-   "metadata": {},
-   "outputs": [],
-   "source": [
-    "# dataset[0]"
-   ]
-  },
-  {
-   "cell_type": "code",
-   "execution_count": 80,
-   "id": "d826a62f-389a-40a6-9aca-6eccc968c695",
-   "metadata": {},
-   "outputs": [
-    {
-     "data": {
-      "image/png": "iVBORw0KGgoAAAANSUhEUgAAAkMAAAJACAYAAACOrWI1AAAAOXRFWHRTb2Z0d2FyZQBNYXRwbG90bGliIHZlcnNpb24zLjUuMSwgaHR0cHM6Ly9tYXRwbG90bGliLm9yZy/YYfK9AAAACXBIWXMAAAsTAAALEwEAmpwYAABhVklEQVR4nO3da4xk6X3f9/9zzp6qU1VdXdO9vTOZ3RFXa95JXSh6JdPyJYopw7JliHwRxXKggHGUMAGcWDbsWCsHgZAXRgjYMGzk4oCRZDOwI5mQhYhQbMs0bUF2BNFcUZTJ5S6XS6522NxW7/Z2d3VXVZ+qs+ecvJjGemf+vxnVTF+qup/vByCG8+y5POc5l36q5nf+HZqmMQAAgFgli+4AAADAIjEZAgAAUWMyBAAAosZkCAAARI3JEAAAiBqTIQAAELUzmwyFEH4ghPCVEMILIYSnzmo/AAAAJxHOos5QCCE1s+fN7I+b2aaZfc7M/mzTNF9Wy7dbDzWdbnbq/cDF93pT+cYmzLdy4pdLxOVe2ZzbC35l0WTzbm7eTyJqF4nYSS0WbEQHT3LPp6KtlT3k2h4SA12JUzn32N+haWrXlgS1LTUop/vMe10cgzq3df1gx3o3D4mdBHHNm9hvLcbvRNSNoO61U/5x05g/jlba8gvKG/V0JbXf76yenfl+H8r8sbVSf0/e+rF8tg5GE9fWyCfY6eq2267t9dpfG3t7452maR5R2/Ajdjq+x8xeaJrm62ZmIYSfN7MPmZmcDHW6mX3ff/itZ9QVXGTbxaFrS6s5b+qOn2C3xbqjas6JeF66pqQUP+HF5lSPu/Pt1Uqxdrv2Pwmnoitl6vtczHzbvAbiQB6/fs21rbX8PoYj/3AamX+IzaMs/UO33VLnceqbZmKgTmAorp9cLDcuTvcD3yM9P55ZT+zjwLcdVn78TiSVM12x39Md+1qc3+srN1xbKu7d09Y+8Pvdmm2e+X7Xr/sJ11tW/T2ZtAZn3pd/8f99zrWVYsJ62n7/40+4tp3CX+P/6B/9xkt328ZZ/TPZY2b2jTf9ffO4DQAAYKmc1TdDv+f31SGEj5rZR83MOp2z6gYAAMC9ndU3Q5tm9i1v+vsNM3v5zQs0TfPxpmmebJrmyVaLyRAAAFiMs5qFfM7M3h5CeMLMvmlmP2Jm/+kZ7QuRqUQ+QeaIKp8TKFORv8n99gZiuVfOPgu5VDZ6PtVUin+Hj8muyAedfSwVyyaL7FkQgzOZDDVN83oI4b81s1+xW8+Kn22a5pmz2BcAAMBJnNm/TzVN80/M7J+c1fYBAABOAxWoAQBA1JgMAQCAqC3Fa1x109hhefZFsXAR+XhqKaq55SLwnOU+ADwZ+wBwJbY3rPy6lSqwKNKzqoygKIZqhQp9q6bIP7KoAovRkUUDiW5Hp7MvGuct34p7ifwxCwAAYsdkCAAARI3JEAAAiBqTIQAAELWlCFADi5SKX/RdV/63Yfcz/9mhEsFtUy8DzPy6tah8vZH633c+Eft4RHR6X1TcHh2Ivoh1r+d+v4fq145HZFv8dvtMXSzRifu6wC3/6nP+N9RfZHwzBAAAosZkCAAARI3JEAAAiBqTIQAAEDUC1IhLbzHhz4nY7YpYbtDz1WSvd3z56g1RXfubB4VrGxVj15aJDPCw8EHrXRHITiu/8nDPL3co+pyKQHLVEvuY3RFej6wE9yNrvu3Vo/Pvx7KZ1v7ayxL/ogMutxvX1s9ku3E9ZQAAAO7AZAgAAESNyRAAAIgakyEAABA1AtS4tCZ2uJD9jkS1aROFqlPRWKYieHzktzcR+01K35qZD50mfhc2rXxjLSoNd1vzVWDeFYHfuvTnY6Xqubb0js9oUzV4pQ+GmzjWsvLHUPicuVjzbo1xqcXQJ5EVoH71YNe1PZqfTYgXi8M3QwAAIGpMhgAAQNSYDAEAgKgxGQIAAFEjQA2chAjoruTzrZrVft3p2Kd7d2Y+ydsW2ytFdegk8xWee62+a0sTH74uxj5UfePqhmv7AzcecW2/dnPbte2O/D5eF9WlQ3V7and8IMLSpe9bZb4acaVC6qISdpr6scvFuS1zv1ya+v22U3+GrorK0iOZ0vbnLDapGgIR5r7MhqUPbg86fH9xVhhZAAAQNSZDAAAgakyGAABA1JgMAQCAqBGgBub03Y8/eqrb2zrwFZlVdWTr+JBtt/YJ0zLzy01FQDcTQdRMVJauCh+0npY+LPzclg96lqOha+vKz16iM3cEyyfmw9KP5D6l3s67rm137Me43/P77Hf89gpRRTvr+OMfZD4snZnfXibC4io+XYz9Pq6kfntJJrYnsua7opK4qi6uCkurKumX2faOv16S1gI6smT+zZc/v+gunDm+GQIAAFFjMgQAAKLGZAgAAESNyRAAAIgaAWpcCmVPxT/n864b8wWjd0Vl4K6oUjyvSgQz89QHVh9b9cFgm8237kRUkd5+xVeC7okwbtrybYPcH29fVGVOREXnolABYhEEv+Mz2qMtf/yVyPWqvpkIHg9E3/p9v49CBKNT0d9JLapcmw/iTmtRmrxSYyJi1aIkc2Yrvi+VP7fDmV+3nfqx6onrpxDXdyLGIBV93lf3hspjq5cGIrNdvOra1P0cnfL8qrHzzRAAAIgakyEAABA1JkMAACBqTIYAAEDUCFDj0po3GH0SkzlDjtOxD5N2VWVbUUU6ExWYvzr2qdOs9pWLhyJoPVLB1plvS0Xl6+0tv4/d3FebnqqQrcgFZ+ZDypbffrxd8+HmvsgiD1b9Z7u8FOfnSISCa982FOOZi+NKZuIzZUtUtBbnoq78PtRn1KRS1cVHfh/i1LZF+LqlToZYd1j5dQciWC+Gz1J/2Vomrnl1C41z37gi+tIS10/W88tNZ/5+2RX3JMw+98Llrzat8M0QAACIGpMhAAAQNSZDAAAgakyGAABA1AhQ41I4j7D0Sayt+kDtuqis7OsWm9VHPonabvmAaX/mQ7GblQ+OtkUZ4FZHVEIWH5W6IqSc5SK4LELPmaomK4K8d0Zi80SEm1tiTEq/rRXzid09UfJ4sicqYYvAbiYOIev5Y52IwG41833urvo+j8YipF35dUuReC5F2D4XY5yIitGVCFqrat2qarilfpzXO+rlgsbvV1zLY1E1+4rYXtbru7bRkb+Litpfo5UMr/vj3cj9+f2P3vcu1zYZ77i2f/plsd8j/8IBzEqR/s/OsQg33wwBAICoMRkCAABRYzIEAACixmQIAABEjQA1Lpw/+f53LroL9y0TQdS6mLi2qagErYK8eyJQq8oAJ6UK1KoQtAjZqurDIkzaXvHh8OmeioL7/R6K4xjdcRg7Iow8FSHwZMX3V2S7bTL2435YiHES1cDLzI/xSPRvIALelQiDqnDzRAWjRfhcFdfORKXqTGyvEiHoTJSCrlNRpVnsY10MdCaqcA9FMFqVvl7P/borIuS/PR67tlpUGK8qv2635atXT0QAXY39F7e+5tqGe/46GM52/X7VywUqKJyI6tqqiruoFN9Wlb5bPjC++bLvX6z4ZggAAESNyRAAAIgakyEAABA1JkMAACBqyxGgDo2l6euntrmqWo7Dwsl9//vftuguLNzWaz7wm7REklJ9tBHVm1WgthTp3kSElLsiYOpjnmZ7YnulCM8e1n57qQtuiwNL/ZiMDkQl6NxX+y19ztVSERROahFuLv1+s9RXQRbZcytFFnnX/PYmon8mqkPnKgSdDVxbIoLCZmJcRIA6S0Q4N/PnrOj4wPPOgQ83F+Ia6IprOfWbs1xcaT2xXHnk28aiyvVe4Qe6ECfukc66X+7I9/nVg23XVhW+g1Xig8x9UcVcjVU19suVHddkderP0d7Yn/OReIljIsLmuQh4J+Kli1pUd7ex395UXPeq+vd54pshAAAQNSZDAAAgakyGAABA1JgMAQCAqF3KpPFphrHvhpD26fve73x80V1YuO1XfMhxUa73fKBxKApf254KAYuwdCXClaICdZreEZStfOBU5TQLEZauC1HtV1RQVp8KRyrAKkKeUxEuLcWxpiIoPBWB9L4oM1zVPohbZ76t2/OdGYpzMRYh4/6KqNxc+pHZmfl1k9JXHJ+K5UR230rz5ZKL0q+8KwLjKuRfibB0Lc7lRLS1VVA4E+uKMZ2I66pW1bVFoP0d73m3354IZG/t+Ws8E+O8JcLrE3EfidNhA1EV/ZsH/h4fiCB9Jq7dIhf3b+mv3Vz1RoxpNfMHPLjqV213/L1/L3wzBAAAosZkCAAARI3JEAAAiBqTIQAAEDVSwA/otEPasQWyCUubPbO5u+guvOExEZY+D2klQrvp7YHLkc+CWiUqUGeiAnXe8tufqCB3IioFi8CuC3ebWSbS3FlHVHMW4dJSVJbuioDtzsyHUEtRSns29serwsPDwi+XpvN9Nq5Sv9+yEuMn+peJwHNZibC0qJY8tJFrG4iK2yNV/rv2fWmLoHUqztH11F9XX5uJwLioTp4k/lxeX3vEtf2Bdz/h2nZe88dWfeVF1zYc+/0ejvz1UojruSfOeVeNwaqvst4W9+5EvBCRiZcO1HsY7Z6ofD3zSz7i8/bWHvvz271KgBoAAGBuTIYAAEDUmAwBAICoMRkCAABRiyu1u8QucyCbsPRyuXrFhyHPhaiUqyo631kZuBKh28x8OFJV+y0T/3lPVd1V1W+z3LclojrvIPchz7zl+zc8EoHTsQ+6ZiLMPhCh6qHoS1X4MG1R+/Hrq2B56ZdbyVUFYFH1uRQVj0WF4m7p24biupiKCtm1qOC9k/ggcy3y0yZC1SsiQN0VFahVhfFKBNCTmRgrcW2UKqiuAsC5v4bee33DtW2LgPzNLfFyxnjPNe2XYrAScd4y3+dMvHSQi2rdecuvOxEh6K54maDI/T4Kcf19VbxQ8Rbx4sW98M0QAACIGpMhAAAQNSZDAAAgakyGAABA1JYnZYtTdZJAdioq9M5sZa51CUvHZ/dIhERFYDUTgVUlrW5fLhNh3yrx26pF2DeZs8KuiZB2mvqguepLWwRdcxHwNvNhX2v5+ypNRUBZVA8ei+CsiWrOSrbac23rImx+WIjAswhLm+ifCmRn4vN3XYrzq6oMi32o6sZTsZwK4ZciNJ+LatOlCL5bKkLzqsJ45cdqb+afr5PSXxu7B34fX3vFV+YeHYkq5ivqXvPHtvua3+/2ge/zNXG93FgVYy/6UqlgfurHtGU+LK2+rdkx37/iQFwb9/lVD98MAQCAqDEZAgAAUWMyBAAAosZkCAAARI0ANeaSi0qqyue/8qJre/87nzjt7lw4X3xhc9FdOBW7o/mugyzzYUhJBJyzOwL8qajmXJoPoSYiVJ2pAPWqT+empfhcmPtQZlL548pEGLQWAfJEhHhXMl9ZemIj17Z7IPZR+zFQxZeT1B/veqKqXPt1Dwu/xfWeP46iEgFl0Zk0EUHXQn0m99dZWolq5SIlm4oMeS6OLVWhatGVrOdX/u41/0wrRRB8NPIVxrsb/nrui8T4M0cvu7bnt/1zRFwG1i1EdWiRqe6LKuZpz784oF46OFQV1QsRDpf3jO/LSNzTJu59q0SFbBF8L0S4/l74ZggAAESNyRAAAIgakyEAABA1JkMAACBqBKhx5ghVL84Tqz4MqeyIarfnod/yoclBtn7b31X15ZEI9pYyMOmPayKCrqJ4tZUiiFuUvr99tW7qg7OVKGSsKnWrisKHhV85TUW1XxFkTlSiWARnC9F2bc0HU9fW/HLDmahUPfb9UyHe3SM/pttbfvxMHG829vutWz6UnqQTvz31XUAtqmGLC6EWRbgzUZX6LRtrrm3jqggjV74S9HDf91ldu8OZH6t8xy+31vEh7bzn+3Kj5QPP6h68OfJB/6GoRt/tqArevqkS64rsv3Vzf37T2ve5vM9HGt8MAQCAqDEZAgAAUWMyBAAAosZkCAAARI0ANRaCUPXiDAufLMxEUPE8qIrORT687e+DzsAtU4uw9K4oYFtWokrzyH8GnIgx2WuJEGrP93fXRLhZ9UUEREtRvVrETWU4V2RprRYh6FIlt2sfiO2nfpxF4WGrxfYycT6e6K24tokI4hZHIqAstpepcW755aYiLK2qf2fi4CYia/78zAeFn9/z+xiIdPi1NX+8O3v++nt2PHRtowNx7Yqgeld9pyECyqX5gytFMP9QhPpVpequOEeF2G9btHVFtXhb9ddfS94N/qWQIvFjldZBrHt3fDMEAACixmQIAABEjckQAACI2gNPhkII3xJC+FchhGdDCM+EEH78uH09hPDpEMJXj//0VacAAACWxEkC1K+b2V9umubzIYS+mf1mCOHTZvafm9lnmqb5WAjhKTN7ysx+4uRdxWX32RdecW2jsSj1KnzwO5cnfP3ci9uL7sIbJqUIjqYivLgg2cwHJCfF7cHM0YEPsIpCyzYpRGpZBYpFJeOhSDwnaiczUQU59Z8paxFCrURIPRP7UHW0D0XwOJWhYL9uLa6BgViwLaoRP/flTde2tef7oqpSP/qwrxSshlRlZAeiL68e+AV7ooJ5ceS31xZVkPsifF2JYG9ZiArPIhyeiXB92vH72Nrzz7Q90dYW14s6julMXUM+aD0VYX31bchEpKAzcX+oXP5AHG8t9lLW4iUOE/dgx1dAVzdI9ZrfnrzW7uGBvxlqmmaraZrPH///QzN71sweM7MPmdknjhf7hJl9+EH3AQAAcNZOJTMUQvhWM/suM/usmV1rmmbL7NaEycyu3mWdj4YQng4hPF2KT4cAAADn4cSToRDCipn9YzP7i03THMy7XtM0H2+a5smmaZ7MWsvztT0AAIjLiSZDIYTMbk2E/mHTNL943LwdQrh+/N+vm5kPggAAACyJBw5QhxCCmf2MmT3bNM3fetN/+pSZfcTMPnb85y+dqIfAHD7z276itbJMQetTV/rEpQrjLpN01YdOB3ckal+Z+QBrIcLSIidsJipQ19ZzbdnMVxSuar/Baea3l1frrq0vwrQbIsx98+DQtRUHKqQtqi+bOt9+H4eievWeKF+9s7nr2p7f8W07W37d/QPfl1pUFL6+JsbKtZgNCz8GkkhYdMULAjf6PvB8bdX3JREbXH/8ml9udcO1qWrYlQjcr/T8uCS5Ch77FwcyMSwv7PhrSIWbNzIfRu52/FjtjPz18s2x37GPx5vlLRGMTn3l69T82GfiJYFMvSQgzu9QHG8l7pl7OcnbZH/IzP4zM/tiCOELx21/zW5Ngj4ZQvgxM7tpZj98gn0AAACcqQeeDDVN82/M7G6//OODD7pdAACA80QFagAAEDUmQwAAIGonyQwBF44KWleVDy8O5iz38Ae+7fqJ+/QgBqqcMZyuCKbuHIhqui0fB+3nPgRtpQg8izppV9d8SPt634du26nfx16679p2RVXlQ1Fwuyp8EHxPhHhzcc23E9+WidC3iarP9cxfj91MBFhLX2n5BRFeV9nXRzd8ADgTt2nWiFB+x59fFcKfiLLF18R+B2si9n3kv1sY3PBB4cPNF1zbVATuJwfixQGZCfbntxDx5qG4NtKZP7ayFiltkcie+qy01WK5dsffCyvivlRPXLW9WlTI7ouK5eP6/r7r4ZshAAAQNSZDAAAgakyGAABA1JgMAQCAqBGgBk7gs1/aeuB1S5ESHeQ+mDkQFVfhdbPl+Wy3t+0rN09mvhKvqcrXlQhui2rYqQjODkXgVIWgSxGgTkRIWwWUu7lvLMZ+v7sHPmGbrPq2XFUZFp/Tr62qALVft2r8sV1bEYFnMVY7Y9+/4VgE7vf2XdtGz1eqznJ/HKWoEl6ZD+bvHvj+Veavl7zy++iK9ytUaP5QVHevVVnv0o9LJZZLxLGVMz9+O+bbBubP7/qq3566jwpxvUwrP1b3sjxPDwAAgAVgMgQAAKLGZAgAAESNyRAAAIgaAWosRH/lUde2ezRcQE+WnwrFxh6qVsHURembD6EuSlX666Ic+SDptrimuqkPsI5MlBkWOfCpeBkgFeWSr3T8urulr5Z8WIxcW7Xnw7S5CJF3Mx/ObYvw9bsfe9y1vTz2FbJvHvi+2MyPS/9hUck+9cvtiFBwvenbisqHqge+J2YtUTlcBJkzXwjaEpWVLvxzWC0nCq+btfzxdhN/TeYz8UJAx697WImXBMa+TT0OC12u+66W54kCAACwAEyGAABA1JgMAQCAqDEZAgAAUSNAjajslz5M2k9kLHGpEapejI1MVIdekN37DIiepUwEmQ8LH4jd3/TrTo58AH0qqhuXIsi8J9Lca6tX/E5W1l3T4PqGa3sofbtrG734BdemqoRna6LKde73YbOXXFNR+DFQ93MpTvlIPAuu9kRAWTweJiKgXIuK5akIgrdEaN7E9iaiQvak5Z/DScuPX3cmwuaVCvWLyuvBL3YvfDMEAACixmQIAABEjckQAACIGpMhAAAQNQLUwDnYNV8Vty+qxJ4EoerLa/PAXz+LUtbLE9xupyLIPBMVike+mnPS8pWv69zfL4cHPtw8nPkw91vtLa6t3/OVrwvz+xj0fF+qxH9XMTzw1aELcbzPi7Yrqkqz6EsqKoyratMt8S5BoirDlz7wnFV+XFIRmlevK2QiuF1UImye+DG4F74ZAgAAUWMyBAAAosZkCAAARI3JEAAAiBoBauASe9vDPqj4wtaOX7Dll1sWlUp04lwcvjZedBfekKXL/dl9JKrbZx1f3f76mn9xYlrecG3rIrR8Q1Sq3jrYd203t3f9ymMf+s7FSxeFCFrn4mWPUlSqbpci6C+C4JkISytDUWy6VFWzzS/Yb93f9bLcVxcAAMAZYzIEAACixmQIAABEjckQAACIGgFqnLn1lXXXdn+1QXHWntl6ybVNKlX/dT7ffePaSbqzFK5xlS5M+5Srs5+2973vXYvuwhtuXPXP1+HetmsrS//dRynGuSu+IilE4HkiKkuXohJ01vLbqyuxrvxuxm8vEX1OUn+vVtX9XUN8MwQAAKLGZAgAAESNyRAAAIgakyEAABA1AtS4tMaFCMCK6qo4fZ/b9AHO77guqlxXb3FNWWt42983Vvtz7XPn4HC+zi25Z14R1YOxME+8562L7sIb0nx5vr8YqCrSnbZryuZ85pYzv2Aq1k06vrGfiCB46/4e9sszsgAAAAvAZAgAAESNyRAAAIgakyEAABA1AtQ4Vd1UhGQj0xfBvd3ZAjoSGRW0fu+NgWs7PNhxbc9tFq5NxEOlVFTTvYi2XiO4vUzKJaqAnpXL05dSFJbuVhPX9taN+6uCzzdDAAAgakyGAABA1JgMAQCAqDEZAgAAUSNAjUth/8AH/LLWAjqyQLUYA7t6/v2ITZX6z5Rf+MrQtdXZvl859eesm+bz7bclkqQXUFXOG1XHeahK/zLBohTzlq8+BXwzBAAAosZkCAAARI3JEAAAiBqTIQAAEDUC1Hhg09oHPbvnl3dbCt1chF3r5anWuig31lZE6+Wo1Lws0tl819n1a74K91uufrtre993fv9c2/uf/85/P9dyF9HO/vaiuxCtsrfYHx58MwQAAKLGZAgAAESNyRAAAIgakyEAABC1pQhQJyG1bra26G7gWJn7YGZZTudad7DWd23XN3zb1s7EtQ2PGteWiNDtpFCVd+MKLQ8PDl1b3+arXHxZffcTG65tUsZ1XZyHn/zxvzHXct2NPdf2K7/6K66tGL001/by+hK/nVFxnS4a3wwBAICoMRkCAABRYzIEAACixmQIAABEbSkC1Fh+7716w7W9eLDv2qaVqDJ85JuytHJtax2/3KDnQ7FbWz58Xaa+bTrzc/2V1Ie518V+E989m1rhGyMPLZvpcxmTX/9NX7W4u8J1cdoKdVMKb+1dc23/+ss+pP0Ln/vSA/flv/mv/swDr7tMkko90+LEN0MAACBqTIYAAEDUmAwBAICoMRkCAABRI0AN5x1rjyy6C29YaYmqs6mv1pqUfl7fFlWpS/PVqyczH8zsiv0WIgietMaubZD0XNuVlg/UJqJ/Wer32xcB5aHvSlTed2Ow6C4spcGaqs6O0/Z//J//yLW99FV/V7ZWf9q1rW34c/TImn9mKH/iAx+Ya7llN8lai+6CwzdDAAAgakyGAABA1JgMAQCAqDEZAgAAUSNAHbknNq4sugtv6ObzhQjnVZsPI7dFCFoUqrZk5tvK0lfXHs18CLorDqMrCr3uiM8i5ezQ78N8gHpaTf0GReh7f+y3N6zFwYmxylLfP1lhPCKf+jVfyXijR7XpP/wDvrL755/eW0BPLrdf+Y3fmGu58ZF/ZqTifu63/PNLGaSn+2xeRnwzBAAAosZkCAAARI3JEAAAiBqTIQAAEDUC1FiI8pSDuFeu+gCnUh34JHNV+YqwdeUDiHnuPztUlQ8eD8c+oDwp/PZK8yFoFW3eFX1RdYZVReutPRGkrH2fe2nXta2I490WgfFe6nvzvU9cc22Z+XM0qXzAe7e4/droin7AbLDWFq1xBdw/cO1R13YoXpLAyQwrX2lf+dj/8rOu7Wuf9aHvX/61L8y339d+Z67lTgNPGQAAEDUmQwAAIGpMhgAAQNSYDAEAgKgRoI7IMlWbnlee+5Dot7/t+lzr3nzNh3NLETLeF23t1FcV7uY+eDyq/eeJRHzEeOvDPjw8HPvg8fbB0LWVPgNtJoLbeeYXfKXw2xv0fF++87F1v19R+boc++1NKj9+n33ppmszUQG32/Jj0L0jkD0S1bG3vr7t+1H78PBk5APzk9d813YOJq7t1R1//cDsB/+Tt7q24cErC+jJ4jz/3I5ra4sXCXAyg4e/da7lhlvPurYv/M7+fe2Lb4YAAEDUmAwBAICoMRkCAABRYzIEAACiRoAaC6GC0aetqEauTYV9axEUrkVFZkVVfe6KdaciBT0pfeD3SsuHm6+tiR0X4nNM4vtiLR8+tplfd1r62tdl5vu3LgLPfVEhO1FhUlHpeyqqcO/Obm+73lvxfRPbH3T88W+/7Ntubr3st3ck+ibKgavC6YdjH9JW4z7I/LjvivPYiOux1/OB/th8x3Vf1TyygttSMRJvWIjbHvfGN0MAACBqTIYAAEDUmAwBAIConXgyFEJIQwi/FUL45eO/r4cQPh1C+OrxnyrxAAAAsBROI0D942b2rJmtHv/9KTP7TNM0HwshPHX89584hf3gPixTtemvFbsL2W85VqWbfVA2U2HD1DemLb9YP/UJzkKEtCfj+ZZbz3z4+l1Xfag6LX0APVsVFZjH/vPO4Z6vrDxJfV8SkU69movxW/V9noz99vZEcHsl9QHqSXn7Pq71/PavP/aIaxt0XJOVBy+5tp0tH0YuKz+ek5m4bht/XCra3O41ri3t+OO4kvpzUcz8dTurfEi7OFJ79vvtr/pxf+/jvi/f+0f8ud1YfcK1VSLgfZm99JKvug6zn/iv/8dFd+FUneiboRDCDTP7QTP76Tc1f8jMPnH8/z9hZh8+yT4AAADO0kn/mexvm9lftdtfcLzWNM2Wmdnxn1fViiGEj4YQng4hPD2bvn7CbgAAADyYB54MhRD+tJm90jTNbz7I+k3TfLxpmiebpnmy1abcEQAAWIyTzEL+kJn9UAjhT9mtfzZfDSH8AzPbDiFcb5pmK4Rw3czi+nXGAADgQnngyVDTND9pZj9pZhZC+D4z+ytN0/xoCOFvmNlHzOxjx3/+0sm7iYviUAQ97ej8+2FmVooyrBMbu7Z25YOobVVAWeyjrsSXq5XfbyXCyGIXshr2qPSh2GI2cW39bR/uFWfDykxVrPX967b8saXmg8b1zO83ExWiH+uJ3a5suLY7K+pujv2xZploMxG07vl+lOKcTY58kHkmAu6tjji3opp6LgL4WebD4mY+HF+ZD+xOZ/OVWr4iwuxtcbonR378Dg98/x676o+te8Uf2zc3v+nadvZ8pe/pnr8iR+IivS6C+jCbqGrvC+jHIm3efMa19UV19/t1FuP4MTP74yGEr5rZHz/+OwAAwFI6lbBO0zS/ama/evz/XzOzD57GdgEAAM5abN+wAQAA3IbJEAAAiBrvtF8Ci6o2vXUgKvQenH8/7mZw9Ypr65c+mFnN/LqZCA9Pj3yIdVz70GlPhD+vtESFYxGG7IrgbSWCvINchMPFsXVFde08832pCr/goOfHIMt8CnogKnOr/GuVrri2axt+v3vbt//9l5/1gckdEYS/ujrw/RBBbhNt+4WoMpz489POfdj+2poPQa/3xHlUlc5FMLpQSX3RZxUEL+W6PlS9JULpk32/8sZV/9uUcvEywObNHdd2c/N3XNt+Jl4kENf8sPD9e3ZfjYEIls/8DZ2KlymyzG9v9zWqTSvf/yc/vOgunDm+GQIAAFFjMgQAAKLGZAgAAESNyRAAAIgaAWo4n9t7aa7lMhESXSZ9EYLORN3nKvXLqXq/KlRtY98mcreWiQBnd85QZypCtnvFyLWpQO0o84Hfd+U+yLz2sA9Gdzt+ey0xfokIc+epCIybD4KXR77NWrfvY12MSSEqKA8PXnVtg1W/7vvetu7aKtG3kdhHv+eP67rPGFsqrpVK1RwXlb8LFZYWLyakIri+IpLrqbiaD8XLD1/7+tdc23MvvMW1+SvK7PkXn3dtz37lG65tuCdeuhD3y6FoS0SV8FQFqMW5zDr+vKngdj1TIW1fIjsR56hOxZsYnSu+TVwGhzP1MoVMw4u2y2vrhX/nG1tnMwZ8MwQAAKLGZAgAAESNyRAAAIgakyEAABA1AtQXzGlXm543LA1tOvNhzVpUli5avm0q8pZJ4cOaqpxzIQLK2ZEIMouw5vbYh68nIog6KETYPPefn7pHfh9bhR+X4cxX6zax3J3VlncOfLXprOVjvNOx3/7Ghg+Lf/s7r4l9+vPzhS0f9l0RFZRLFdRvRBBXZH3rzO83Sfz22iIz2s+vuLZrN/zxVvt+XCZjH0b+jd/+Tdf2tdc2fV8yX3H7uRd8gHq4568zFZauRaK4K6quT2rf1hKB4qISF70Im2fiPjXVJu7xUlRs7/X8NXlVpM37qW8sxcBMxIsTKlIt7iDLZr5/pcodi3v8+vVHxIKXH98MAQCAqDEZAgAAUWMyBAAAosZkCAAARG1JAtTB6gesrJnISBkUwtIns703XHQX3jDc80HrgQhwZiLo+eKeDySn5gO1pao2XfuqzCoAW4jbcqoq6s5x+w4qfwwDsVwitj858PHSrkiVX1vzoeCVvR3X1jMfXM8rn86dVH6cRiJonokq3yYqeperIpQvwr6VqmouAsWjmb8GXj7yx/u1rS3XNlCB59yfkbWWqEKe+TZL/dinYx9ePxTVymelCK+rqt4mXkwQIeOkI15C2Jsv8DwTFajLyh+bmV8uq/w+VJa7EPutxXJl7Y83T7u+Lff9y3NxvAf++VCJKty5uAcz8/t9/JqvAv/8F59xbeeJb4YAAEDUmAwBAICoMRkCAABRYzIEAACitiQB6gf3oMHru1mmQPZJqk0Tlj6Zze3lCUtvH4jw5wkMRdVnVUm7SH0IOC9Fdd/E909VW24S0SgCsHfW1M1WfchzoyOCpCaqQ6vngzj+3ZnfnnqyVCKce1iJYxBtjQjnqjB3koqq5qJScCrGffOVV11bJgLoU3UNiO2ZHFN/bOVMBevFCIrK0mklrh9RV1k+6RNRHVpWkfZNmQj7qgLwVeqPdyoqh+ciBJ2rc1n6ELn6qSPuFjNxDyWifyq0nInK14mozK0S2bs7/rra3vTh+ne9/12u7ca73+ba/uUXv+jaXt7zoXl1T3dF8H0iXk6oWvf33OSbIQAAEDUmQwAAIGpMhgAAQNSYDAEAgKhd+AD1aTvtQLZy2iFtwtKXRyqCvCfx/Pb+XMsVKtss2hIRgJVBTxUqThrfJFZNsztb/T4tWXFNW0d+7MrSBz/3RZh258CHNwtRaXldBJ4zEeYujvxzRGSvrSz9uj76amZuTMxs5gOixUwEnkUFanXO2i3fOhVjdViK/Yrn5mTk1y1TVQnaVzdOOn6xrqh4nKVinMU1OhYhY/UYrkWYu9Xz47Lms8j2iGh82/XHXZsoCm/bB99wbeWR328twuFtURU9E8HtUoTwD8VYDXriuu/5ELQKoH/qU//Ctb2y9bxre+6Lz7m2ibieTZzfRIxBLU7mRNyD98I3QwAAIGpMhgAAQNSYDAEAgKgxGQIAAFEjQL0AKqS9P/bhsedee9G1bVxl/gqzl3Z8hex0RyRW56Ri26kISE5UtVuxssqrJqISsg9Lm3XvCEwnmQ907o6nru2wFFWVxee9w5GoIl347fVbfr8bHR9vTnI/AK9UviLz8EgEwUVI28fMzUpxhkqxro/Smo1E+eUs8eeinonq4rXv86Ty45cfjV3boXjO1WNVHdr3LxHrit5ZKYLClQiMq1B12RLX3qrYi1i3EjH3UuR1XxLB/K64OeSV0fHLVWoUxPnwV7NuVdWrJzO/3M1XXnZtm2N/bKM9/1xSVdH3R/7+SMW9mov+5SrUL8Y+u88XlfjJCgAAosZkCAAARI3JEAAAiBqTIQAAEDUC1BfM4Wsqauf1H1ZxQyg3t33ob1FUMHpe1ZyBwVLFNUXFaFH8VYYcVZ1XGXYV/ctV8LF1ezh1XQSZMxGsLETfKhG2rGqV+FYBZR9H3h75asn5zFceLkSoNREDWoqqzyoYLTLQsrEUZ0NVbq5EefFpI8ZPFf8W51F2T4WWVbBeXANqH6pqtjqV6j5QlZtL0Wn17UBfhOa7Ksec+utAVVWeFH4vK7lftxSVzbuiwvhEXLumXlYQ21Pn6FCUyP7S119wbepFIBXwrlVlaXHiElVlXRzHoXh+qWdQfZ/f9fDNEAAAiBqTIQAAEDUmQwAAIGpMhgAAQNQIUF9SKmhNqHq5vLzjw7jnIROBZBWgrjJ/DWWpD3CqkK2uaC36IoKtkzuCrf1cVL3OW66tVOlc0blaBntVMNwf67wh7UHHj/FgJqphi6rUpQjE1qLSciaC0frzrT+OVJyhSuRcZWVkcXIn/nRYrQqil37ltOcXS02c30rV5vYqFbAV4eZEjGkqwr5JPnBtXZH8r0VAudjz/SvUOKubSFQEn8zE9ZyKDYrgsdqeWkxdG6rqeCn6ol5EyMQ456JKeKHuS5GaF5eLFeKcd1v+nN8L3wwBAICoMRkCAABRYzIEAACixmQIAABEjQB1RKhevTg3d33IMc0XNM4q5CgCoTJgKjaXiQq9pQhGy4rEarE7AtOVCG0X4/mqSBfiGApRLzkrRUBZHG2d+RDvtPbnNhfd67b8OOWydLMK1vt1M1G9eqKCuEei8rVIs6cihKrPj193IMLrh+J8qMBuJSoeV5kIBYvqxup6VDtR14GK+ecrfb+Y2MlhS9xDYr/lbOraVNXskahKrQZfvOdgst672Ieq9F2KUP9QXAeVGgQRms9EqDpR11Atrj9xnyfJfD+zMrE9VWH8XvhmCAAARI3JEAAAiBqTIQAAEDUmQwAAIGoEqOH84O/zYc29PZ+C+/U9Hw5cdi9unX3V51dHE9e2TJ86VIDTRHhRhlNlWFNU7VW7aImgrKpie0fTpNV2i/RFN2pxYLWodFurusqiwu6hGKdMVHM2Ec4tD/xi3Z6opC3Cw5b7+0/1T4VfVc3oWp5JFc6dL/CcqCFIfV9qVSF7pi4+UZU69ed8VvnnjdqvCjKrcL0cFjEGWeb3UYpxnszEwIg7oTgSy3V8k6qfnIpQ8EwE6adH4jhk5Wt13ft1+yt+3Uz0UI3A3li8nCD6svKwPyF57fdRiuulEKc376lr7e6W6RkNAABw7pgMAQCAqDEZAgAAUWMyBAAAokaAGg8sGT94BeW6N19l0WW3f6Qq5V48ZeEDq6WoZqwqwlbiM1Xa8WHIbuKvl9aq329xRwB2WPlA+qEKq4rgZ5r6AGY3E9HUxLdNxmPXVs78cU1ETrMv2l4VAeBchIz7atxXRPVllQkW21PVwFWBcCUVO1G54/Gcn6tTUbVYVSguRBS3p9ZVVcJVcFu1mb931VNpIqtXixcOSlEFWTwektRXMa9FX/aPfJ9zcT0nIpSeiNCyOo5SPL+6ojq5qcrcokL2vrovRbq5EiHodt3z62bqQhXnQzxbKhEOvxe+GQIAAFFjMgQAAKLGZAgAAESNzBAWYt680c0jn9vIxL9pX1vTJQJP02XJB1ntczqLsiLOZfeOX82tCrQdimKK00r8NvqWb7u66nMXT/TW/faO/Dg9P/b5pYHIW8kijiL/kNaq6KTIB/mYiVWi+qEqEJiIwpa1+PXnlciAJOo3wIvAkSxkKW7JrmgsRS6pr/JfouBnJtpWOv7Y9hqf11K1GU3ktUqRBcpl8VF/ranEixqraiayY+LeqGRZQy8V14GJQqDtlg9iZRs+H9TPRWHVSmTv1DOyJ7JPubjvO360JqLIZCkuNVGmVJ/fe+CbIQAAEDUmQwAAIGpMhgAAQNSYDAEAgKgRoMalsL3nw3fbe7sPvD0VOr2I6iUKS6+LwoGL8IgIX6/3fARzKIrUXRcB4HzNb68QRfR2C3FNqd/iLoKfda1+a70qMinWFZ95ExUuzUTRO7GPvih+WIoA8EQUy8xaInQrwtK6zKE/jm7u266IARxV4j4Q5zcTAeVqJMLmIpiv0tKp+cGqWmrwVV9E2FzsRP12exP7KMR564rz8eiqT+tPVNHKI9+kioh2V0WAWrTNCj/27ZaKoIvfWq8umHkrix7jmyEAABA1JkMAACBqTIYAAEDUmAwBAICoEaCO3A+9/x2idfvc+7FsNnorrm1nPFpATy6mt6ypmrDn77098du2F+SRxH/2bGc+2Jt1fJD0uT0fRi5FhjcT2dxCBF2t5ROnvRVRGVmEzfPUn9tKhVXFfkuxXCZCt20RZK7nrL6sYrNtEVCWmdvUn6NUBbzFThKRXk9yEXiWgXE/Bqp/al0T4XpRDNtMVKXOez7oPxHnNxHrlkd+J7WqzC2C24W4ThNxxFdW/f1RzPzKwz1R+Vq9TXAPfDMEAACixmQIAABEjckQAACIGpMhAAAQNQLUWBqbo0PfKAKNizJI56vmPKymZ9wTbZmqTS/C+9bWF92FN6SqsvSCTOYMN2dHPjjbT/26s8oHXfs9UR3a/EsIU5FprcyHw+vGL6hGdEWFZMWCU9UomlTV56lIMo9FX3qiar2sn9zyY9UTY2piOfUOR63C0uKcdzsiuJ2LwLNoykVF67rj+zwWIfcVkeqvUx94rkRZ9HVVhVuc84E4tkrX5r6r5flJAwAAsABMhgAAQNSYDAEAgKgxGQIAAFEjQI3obajE4AmooPWiQtU4e+VMxWkXY2ek0rSLcWP1imtrZf4liX17xLWlqth04o+tKkXAVoSR5af+ypdGnpgYv8RvL6tEcLsW1asTUR1a9O9QbC4b+edSWvt1pyaqL5sPw7dzH1Tvdvxyqap9rY5XBJ6zVR9krjv+OLqVDzeXInw9bYmK5SL83xUV79dzX33+3/hV38A3QwAAIGpMhgAAQNSYDAEAgKgxGQIAAFFbigD17PXSNl/b/j2Xu/HwtXPoDXD6VKh6cuSDj6q6qkqTLlO16Sce9UFFnD1ZWXpBrqdXFt2FN9QtEdgdXfFtqQ8Kpy1/XxWVv0+nc74QUYhTVFe+f22Vxxb9q0RF8CTxYeRU9DlrDfxyM/9saYsXSlTl8ERcf/3a90Xk1K0QIfKeWK6c+e9rREFrE0Ngg9X7ezGGb4YAAEDUmAwBAICoMRkCAABRO9FkKIRwJYTwCyGE50IIz4YQ/mAIYT2E8OkQwleP/1w7rc4CAACctpMGqP+Omf2zpmn+4xBCy26VvfxrZvaZpmk+FkJ4ysyeMrOfOOF+zMzmClmbEbS+mx/6tneJVlXqFcskqRrXlnVU1dn5TAuRNrxg3r26PAHy2DzRWV90F96w7HXdM/HiRCJ6XVf+ewkVjxfZYbPSr5v3/EsN1zZ6vn/ZimublCO/3M58z5taBKPVgdSpDzePxYL9xC9XtfwodEXoW4XX7+WBvxkKIaya2R81s58xM2uaZtY0zb6ZfcjMPnG82CfM7MMPug8AAICzdpJ/Jvt9Zvaqmf29EMJvhRB+OoTQM7NrTdNsmZkd/3n1FPoJAABwJk4yGXrIzN5vZn+3aZrvMrOx3fonsbmEED4aQng6hPD06yX/VAMAABbjJJOhTTPbbJrms8d//wW7NTnaDiFcNzM7/vMVtXLTNB9vmubJpmmefCjjpTYAALAYDxygbprmd0MI3wghvLNpmq+Y2QfN7MvH//uImX3s+M9fOpWe3geC1svvxaOxa7u/eqF4UO1chCFnfvQT8SGln/hHxu7u0Vz7XV/vzLXcMktttuguRGtSyvjw0qiW6Al2Y/WKaytE/9ZLH3guRJi7FJWvKxHnTlWF7CO/XNXy+22LULXlYh9+KSsr31rX93e9nPRtsv/OzP7h8ZtkXzezP2e3vm36ZAjhx8zsppn98An3AQAAcGZONBlqmuYLZvak+E8fPMl2AQAAzgthHQAAEDUmQwAAIGonzQxdaJc5aP3H3vmWRXdhKW20REiPTOy5UEHrydgHKbP89grZg46v4vvq0XzlZR/pLHfodl67R1yky6SqlqcC+tsefmTRXXjDTASZU/HMzVSlanGrZqp6tXhg11XXtVXipZB74ZshAAAQNSZDAAAgakyGAABA1JgMAQCAqEUdoJ7XZQ5an4edmah4HBtRmRVnTwWt01W/XLX3qmvbHfkq6fO60mk98LrL5LHWlUV3AW/yxOqji+7CG6pleqTVopL27PC+NsE3QwAAIGpMhgAAQNSYDAEAgKgxGQIAAFEjQH2KFhW0fvdVgtvKRi7m+vX592PpzPgMdNb2RcXoV/emrq0U1XRFbV7LrT/Xfqctv4+LaLJU6VzMquV5cHY7vTPZLk9FAAAQNSZDAAAgakyGAABA1JgMAQCAqBGgXoCXX9txbWXml1tLfePbrm745XoD11YlPoa5tfeKa5u2/D4momB0MRKxzjR1Tdszv5xf6nJLc3/EVUkgdHfsL6w8uqvjbLVn7bmWS8uJaysSf35eSOerwv221n8w13IX0cRn3HFO8o74wXhG+GYIAABEjckQAACIGpMhAAAQNSZDAAAgagSoLwEV2L265ivWXtlYd23jys+Hv7y56dp2x4eure74/a6nPsA5rXxYM09z11a1/D7M/PYSkUWuW6puL3N9m6kAYjxh7knq0699ay2gJ5fbC7PfnWu5tPLPjCzz16NoklriOXJZvG2V3yxwnvhpAQAAosZkCAAARI3JEAAAiBqTIQAAEDUC1BfMxsM+BL0ouyMfeM5bPrhtLVFlWDT1G79u1uq6tnI2dW2F2GBXhitFWDP3bbtl7fcrjmOQ+c8T08qvG5sdMX5RffIqqKx9HmaVKJcvpCIz3838yxm7B7tq7fk6I35jwEW0uzdcdBcWIqrnEwAAwJ2YDAEAgKgxGQIAAFFjMgQAAKJGgHqJfeDdTyy6C2/YrlSFZ2935kPVSekDyrXINo/NN3bNV68uS9+Xbu7n9fmscW2bpQ9cqk8EaaVK4PogpTg0y0SOMhPhykkqqvHOWR06FYslopr4fGftclCVjI0su9mc9y5OaM5x/p5Hb/hGVSl+zirc26LC/0X0iPitCeeJb4YAAEDUmAwBAICoMRkCAABRYzIEAACiRoAazm+8tOnasjnnzQPRNkxE1WdR1HWqAoi1X1eFlmuxbqoCyqJgbVn55cSqls5820hVtBb9a4t85PqqH9OkEkFrEYPui/4dinVV0lpkyK0tTm8qTsek8YnkQpyjuav2XgJPrPjg54vF5Qi1nkQa0TWwSNdSX6Vf+dWXXnBtN09QNHulpSr8X1x8MwQAAKLGZAgAAESNyRAAAIgakyEAABA1AtSR++0XfVj694sKqS/t7TzwPrIjVWnZz8Pr3C9XiXDurqhKbWOxbs+vK7LDJku9yqquPqhYiXBzYm3X1u/4/g3WfHoxnfnlJiIYPRAVrbfFmE7GI9c2K/wo1B2/vbIUfRHrqvi0qqStArXqfKx3bh+/buZD29RU1gbi3hjaCVKyF1Cai4r34vmAkxnN9NP0Tlnh3zwR76LY8ODlubb3HW9/dK7l7hffDAEAgKgxGQIAAFFjMgQAAKLGZAgAAESNAPWS+GPvfMeZ7+PXX5gvoKY8vrYx13K7B0PXlrZ8oDhLfShWxTyrxLcmIoirqldnImSciv0WqQ8CFpUPYcp6qyo9bH4fSXpFLeiXa/nPJ9XMh2IrUSL7idwf7/NiVIuRX1cdW5n5MZ3NRDBa9KWs/JiWoi955tvGR7fvty2Wub7q26bi3PYL8Xlv5pd7WUS5uy1/XOvp5aq6e1qCvHv9OMfmHWuPLLoLl86/++p8P8fUc+Ne+GYIAABEjckQAACIGpMhAAAQNSZDAAAgagSoL6kvv/jgYemTKESiuBQh4+LIB1ZzEXjOOn6+nqe+LRMVlB8RRWf3RAC4FPWMVUC5JUK2M7FcN/fb64lq2KLgtlnij62f+NBuLT7HZC0/Butjv9y2CjKL40hqUak6Da4tzfyxVZXfXtpyTVZUfnuz+vbAeF733TIjkc0VmW0rZ/5cDMV5XG/1XNtAZKX74hq1yo/xes+vPFSh8soPSibC+/2O6IvYx3hHVU6/vK6t+jHYmY0X0JPl8htbX/eNFOG+J74ZAgAAUWMyBAAAosZkCAAARI3JEAAAiBoB6gtmd/+1uZZb1CxXZfQqEVBOW13XVopgqwriTkQoNuuIALCoILyy6pO31VgEilVl6ZZvrFUgu/bbm4ynrq1bDFxbW+w4E4PaFuHZLPNtxcyvm4nzMRbjLA5D1hm2RIWlRcJZ9CUVx1vdsWMVcN898ld4V/SurMWJTMT105uvWm0pDqvf8uO+Uftg9EQEozfHh65NFFO3TIxnVfoFR2LdUoS+1ZiK02hp5detRaVvmPU7VCdPCvl7BM69Hw+Cb4YAAEDUmAwBAICoMRkCAABRYzIEAACiRoB6Af7It71jruWe2VxMFemTOJz5EPShiFXnqa+Um6U+VJ2YD2uqasmDnp/XP3rVVy7urvqA33Dk+1IXvortfuX7UmbzfZ7YPvDjsm0+PHt91Y9BN1dhaR+AzXO/7rU1X1m5EOM3HfvtTVLfP7GqiVywDH2XolHFLe8MC/dFMPxQJJnzzLelItNaFT7cPBWB4msiGJ1b27Vlqip1ueuaJqW/ztTYpbnfngoyT2biehQjmol7qFT3lbhPVZXrpCVS2jO/3LTw108iqsenpTg2Ua37hnghAmYvlBfv58SpS/x9aeIav+cmTqcnAAAAFxOTIQAAEDUmQwAAIGpMhgAAQNQIUC+JixiWnlctUqKFKkoqArulSOyqQHFXBDMLEQpWGcxrKz58V3X8ciuzxrWl5sO4pQh/viAC1JMDv481UaW5FCHget+HcbfFoB6Kyte1+gjU8v0rKrHgTISgU1GFWwR5axXkFedtxW3fd0Pkna0QFczTA7/PiQoti2ulbolgdKUqS/uwfSEqehcioFyK/Zqo8DwTF24lKvu2xf1SiuVUte60o+Lsfnst8SJBW4TIe6Kq96H5i7mq/H2/LirUt3NRJV3stxJ9LkSl+GLm76G848/veuWfDxO/mJViXC6z2djfu+IUXRh8MwQAAKLGZAgAAESNyRAAAIgakyEAABA1AtQLcJnD0kMRAF6UZ7Z8MDMT8/9svtyorDS8kfvQZCJylFnpN7je822PrA1c21CkhcvSB6PHhfhsI8LrmWgrK1+pOhWDUIkqypaoytIikCzC0qrC+J11qSei2nQtQsGlGOOJCB6vi2u0FqHq3QM/xmW679sqf6zbqqK3CNGn6jjEuE9mfnvqWlbXbZqI6yfzCeCuDF+L4xDB2XZLVHEXx5aJlwvqSrwhINTieEtxLeciHD5s+eX64mWAdfP3wVrPB6i3RVh/pxr5/Yoq85OR356vlW/yXMoXTyKTiAe2un/ve7sn3wQAAMDFxWQIAABEjckQAACIGpMhAAAQNQLUZ2zjig/EXhabB/uL7sIbNg9EJd8F2R6JMKkIaXdFheMqD66t2PIB4nHLVz1Wn21qEbxVFXprEZTNRDC4mvk+l2K/iajGK3LWlopQdbDbx+BQ9KMUVa9NBHavd0Q0dVWsKsYpF1XI1XKHoisq8NzN/djJqtTi2FIRCm61VIDa73dU+H1siFDwjVW/3M5MnFuRd560VElwUQlanUsZtBaV58U4VyJ8XVZDvz1xHCJDbiu5Hxe1XD3z1/ehOI7JgSp37hP8XXG/VOLe8PFus0OxbimeN6m8Z/yCIm8vX3O4bPhmCAAARI3JEAAAiBqTIQAAEDUmQwAAIGoEqE/RZQ5LL5PyNMqNnpLNPVGRWRC5UeuL6shl6cOVqQjyTo58qvOwEMHtI7/u2qofP9U/E+FUVUHYUl+puRLBTFMhVhH4re4IopaZH6e26O/Kqo+X3rh6xbVtrHVdW1eES6eqsrQ435sHu65NdNmS1J+zSSkqMotK0FXp+yIKKFve8gHgx9f8gjfyddeWiTD3ughLd0U151Lcki91RFj6yI/fzR0/BhMRRq5mIli+ItYVIf9chKBz9cKBiAqPZGheHJsYg1KFr1XgWRyviUrpQ1FxW1Wqbqv9qrC0qv6di+rxYuyrVB2H6F7mW1up328iHi3q6erv3tPBN0MAACBqTIYAAEDUmAwBAICoMRkCAABRW4oAdZokNsgfLBY1FKHR8xBbWHqZqk0vSnHkg8KjOcPcIhNrOzOfGFwv/OeTFZFxLEZiH2q/ojXriOCoSD6WItysZKkP7arjzcRQqarUkzuDmaUPak7FtlR13kIEvnfG/rgGPR8uzUQF4DwX4eYdVVnaXytdUbVY5WZVo6p4PBUVrXMRAM57ogp3JULvK/4ZPBD9yyoxVuJlgH7LX7ivivLG2zu+bVj483YoAruZLzZthQgKp+I+HYpg7+7M/zxJRNj3UFT/FrepVTPxEkIqksKyyrVvUxXLuypIr65dcVOupH6sRpm4nnf8uGTi+lMPoURUE69FCF99M5Or55dYTj6pyvv7rodvhgAAQNSYDAEAgKgxGQIAAFE70WQohPCXQgjPhBC+FEL4uRBCHkJYDyF8OoTw1eM/106rswAAAKftgQPUIYTHzOwvmNl7mqY5CiF80sx+xMzeY2afaZrmYyGEp8zsKTP7iVPprfCgweu7qcaiuqqsg4nLbOeUg/ldEaQ0ESLcHYngrYgM1iK03E19n8vMf96ZitLFhQiTmgqHd3xbLsotFwd+1Uqsm4gAp81uT4eXIrBbimD08zv+WDdHPmG71vFj1+v586Oq+EpjkRoV52cqFivEOVNB3FLFRkVAtC+C4GNRvbpKRVj6yI/pVFVJF5XEu6LatApa7+2LILiowq0Csddydc2Lqt6imnhxJO410b+xyLinlT9HlfgeIZVl3D1/h5slosq1ogLFtapKLa7dRCw2EW2qenwuQuRqHyYqVSvqBQv1LEhVhXpx/eUtv9z9PsFP+s9kD5lZJ4TwkN2qkv2ymX3IzD5x/N8/YWYfPuE+AAAAzswDT4aapvmmmf1NM7tpZltmNmya5p+b2bWmabaOl9kys6un0VEAAICz8MCToeMs0IfM7Akze9TMeiGEH72P9T8aQng6hPB0OedXawAAAKftJP9M9v1m9mLTNK82TVOa2S+a2fea2XYI4bqZ2fGfr6iVm6b5eNM0TzZN86Qq2AUAAHAeTlKB+qaZfSCE0DWzIzP7oJk9bWZjM/uImX3s+M9fOmknl9HhgQ9s9VdVbcyLZ5mqTWcqYHvKdsqzD8gfijYZlBXB40np187EO5oD86HYiSotLcKG6uOIyEVblQXXVoqXDqYiULsiKtGWYh91dftntFR8Zqtqv+KsFOFzcf301nzycyCW2x377Q0rXxa4v+r7Mi388ZfiXLRUOFyERhNxht6W+yuov+GrTe+LlwEmiQjbqwLZ1XzVylWwNxEp2Vdn/louVJVrVXlYbG/QE2FuFSjOfX3yrigEPTzy57cWwWi1i7Lw57IS5zKt/HmrxdOgUjtRN2rlT9xQVKgvVeBZVPW2kd9v1vIrJ+IBVs7Z5USEtFsi+D5riWrYR357UxG5L2txgu/hgSdDTdN8NoTwC2b2eTN73cx+y8w+bmYrZvbJEMKP2a0J0w8/6D4AAADO2ol+N1nTND9lZj91R/PUbn1LBAAAsPSoQA0AAKLGZAgAAETtRP9MhttVKj0mpCqZinNxKOq/qnDq6ROpU3G5qE8nae5DjoPEB2W7GwO/8t6ua1JVZ1XQWBmkvocjWYnWj/NUVEIuZ/7Y7tzDesfvINvwgdjdHR/OXRcVmd+6se7a+iKoWb3sx27nwAdsRW7Wso5vm4gwcqbKAotweFsETt9x44pr2xUh1F6mKon78Tuc7bu2UgXBVTXsWrWJYL0ICqf5WOzXb2449o3qqu2rauLi+u6uinVzf462DtSbBL4vVa6eIyIIbuLgUn8/m6gIXop7yBLfZ/VMOxRJ9Tzx95+qrp2Ilx8GpR/nHXk5+8a2GL+xegaJ/aYtfw/mIlxfVP4aNxPJ8mN8MwQAAKLGZAgAAESNyRAAAIgakyEAABA1AtQLsExB62WqNn0SpYlKqkJ6LmFpsd85q8mmqiKsCi0f+NDpqBSfbUT13ESEhfX4+ZDjRERWE1UhWuXFxe8gLEX13PYdfdnI/T6znq+2vbvlqyoXhd/+zoEPWg9THwbdUyneRI2nSJCLAWjLEy6q/YowciJ2sb3vj6MWY9UVoeWVQdvv98iHeLdFpf3uqgjiiuvi8MiP/VhV3BalrwvxdoEav00R8M5EODdP/QD2U38NtUXF6Er0JRFh37ryLw0MOqKC8sjvt1SBbPFzQoWbs0SEjEV43TI/zioMn4hnVU8ElK+IMZim/rm0Lc6RSr5PxEsmiXgudcXLCeoFEFWx/F74ZggAAESNyRAAAIgakyEAABA1JkMAACBqBKiXmArQZSJwqkKTF1HW8kFPRdd5Xe55fSVCyybCmipQW4oKzLOZP97pbOjauiJUPVPhz5kP42biuqpFFduZCJiWqa/0Wov9JqIqs9W3t6UiRKkCu+9+3FeWVpW/U5GLnogAa3nkl8tE5eapCEuXIixuhb9yKxGM7ouq2YXoy0i0dXuqWrLfXu9InFsRIhdXqLWPfAA4a/lzdFj7SsFl4a9RFVDORF8mItibix4eimtqYr4vQxmM9uNXy+rx4ppc9eOSi5dg0pXGtR2ORLhZ5e1VWLr0xyZOuSoIbklLBLLF4bbFcpW47sXjwTLx0kFZ+bFSz8NavMRRHvkx2BXXRt0hQA0AADA3JkMAACBqTIYAAEDUmAwBAICoEaC+BKrCh19tNl+o+rqoTrslQmuLsph60ctluO2runZ7vlrwW6894domIuhZHrzqdyIqOlvLj/507K+NqViu8plOeS5lldj69rYdEQIfFL7a9IpIjda9Fb9cz1/zV0V2v9jyYd/dwp+L4si36eLxvlHepWLsusG3qfB1IqqVmwgKvzr21ZKnIrzvR9msXftrSkXXt0TAVnTZTATrS/VygQhGl5UKPCsi2SvuDVUoXnVand7xSATBV0RlZLF2LtrKyl9/U3V6xbWblOJlhUS8fKNKxYu+dEVwu5v5Z1A28s+WRITh1W0/Z5F+S8U1Xoh9ZPLY7o5vhgAAQNSYDAEAgKgxGQIAAFFjMgQAAKK2HAHqurFqdnvYKVUVe3EuVKhamdSisqg4bapyrEJY2mznYHnC67moOjsR4VlRANcycf9m8jIQ4es7rpddEfadHPgK14X5yr7raz7kWfX9MfRE3/ZEAHO45/uSpT7dPFEVqDt+v/2ZuOrF2LVyv18VMt478ssph+JGnRztu7ZXD/z2RM7aBh3fdi3zofzr4nxMZuI5oiqxH/nlxokKKPvlMvN9KVIffJeRW9E/cclbLgLKhVi3EtXOK1HBW5WMzlTFdlmpWoTD1YlTYW5RAb0lAspW+Rd3ShWWFnuVPxJk9/zahbhnUnHmpjKtf3d8MwQAAKLGZAgAAESNyRAAAIgakyEAABC15QhQ41LrqnKjggob5pc4SL+z4wOci5KLSrmLUt8RJh0d+TDorkhg5iJQnI/8tbclKg9PxbV3WPiYrChyLas+16J/VSHCtIkP9uYiqzrI275/otbyYSEC+KJKcynC4cVYhHjVcYik62HVc23vWPUHUubi87df1TJRQb+/4etcF+I4UtE2PvLjd3NvvgBwX1RfLsQjLeuIKu4i9H1Y+nOUimtDf1MhwuEiVF2Je0FV5s5KEaBe8W0r4hqfiEutENdLLZ7/iflgfi2OeJD6Me2L62oixlRVT78XvhkCAABRYzIEAACixmQIAABEjckQAACI2tIGqO+sSG0WX1XqgQjLTSKr0xxbqPo85BvLM36lqGK+CCr4WYp7LRUp1K64Je8MgZuZFYX/7HlFXMvXVn2ieCACrNdF/0Ytfxy7hY+SDlVlZNdiZi0RghbPpW7m+6fem5iKGG8uAsCJOLYVUfa5ElWGu+bH9FUR2C1Kf8R9cbztlggti2rO3dyHfSfV0LXtqqC6MBFh7rY4S1UjKniXIlSd+f22M1XBW4Wgff8OxQVTivOrjjYR11DbVlybetZfEecoF/fHeun38Zzoy7/vEwAAQMSYDAEAgKgxGQIAAFFjMgQAAKK2tAFqLJdh6UOYWbqYIG514PuSrorqr1gqpah2uwjDI1E6d0EyES+9Lu6r7lrftSXmj2Nr2++jLT7yZi1/v6goezcXL7KI01jNfJL5xaGv8Gwi6Ko+kfdF5eFXRCB2LE5lLYK9Owei2nQmqi+rMLyohm0r81V9zkSYOxOh5Vp0ui3Oby22lwQVgvZqEUqfiud6OfNjXyS+L9szv66qIq2S+bW4xktxftPMv0zQ7YhrSFSpV8d7L3wzBAAAosZkCAAARI3JEAAAiBqTIQAAELULFaCmKnV86rGIdaoA597RXNtL1zon7NGD2dnbX8h+Y7c8UWmzx3MfBl2URLxwMPr6pl8wXXdNWSFGVVSRHlcitFz553WqqiqbD+d2RXVtFSjumw9zH1biOaJ+dojlDlW0XDxuRBFzs5kIaQe/4CTxy9WiirRORoufi4kIWov+JWqD6hyJZ24pzpuqHF6r8tWigrfIs9u6qlQt+qeG/lCN3z3wzRAAAIgakyEAABA1JkMAACBqTIYAAEDULlSAGjipZQ9an7a0tb/oLkTpmvmK0YsyXBksugtv4isFVy0feK6LsWsrRSXoWgRs923qlxOVryvxXUBZiqrP4sWdQlVQLkRl/ESEr0UA2ESA2syPgdV+rNQbJZVoS9OZa8tE2LwQ4/figRjTSuxDRpn9fsvSXwcmQt/7KuDd82NaZSKULvtyd3wzBAAAosZkCAAARI3JEAAAiBqTIQAAELULH6C+LFWpu6qssqp8inOxuzVybakIDCad+UJ63RBc26Rp7r9jF0WhrmectcPO8ny+LcX9siiVz/BaXfkQ71B0ORPVklNRWbpSlbRF1Wz1HURS+75kqQ/hTzMfZE5L8fNO9LkWYWlVRVpkyC0VAe9EBpT9clkuqk2LMPxElLkejX0ofbKj9uvHpRTB7XtZnjsHAABgAZgMAQCAqDEZAgAAUWMyBAAAonbhA9Q4fcPSh4eZN58+Fap+PRdBRRH0nB76Stq/s//1B+7L9fdceeB1l0W31110F6K1P1PPjMUoq+V+VtUi/5v12q7tURFGnrT8NV5WfoO7KrsuUuSZ2Edd+QR1keRiXREsV5WvxfHWon/d0i84FsdmeyL0XYmXjdRA38NyXzUAAABnjMkQAACIGpMhAAAQNSZDAAAgapcyQL3sVakHItdVLk+x1oWZ7PsqonnGfP08bH1537WtX/P3zOuiUm5v7IPgZqrNm/UufhXuR1IfLsX5UPnaZVKLSsuL0k19BeqiHvsFMxWWFsSzoErUCfHLqcVq8RsXErHniTjpqQxL398PVX7SAACAqDEZAgAAUWMyBAAAosZkCAAARO1SBqiVovABq1xU+43NxGfbojOp1WeCJU9mXhItFb6+47ZcbYugpvmKvfb6fPucPXQ5LvpfP+AaXSb1En23sFS12CsRgi59les6FdX3xa1aV+LnduoXTO/zfCzP2QMAAFgAJkMAACBqTIYAAEDUmAwBAICoRROgVlSoet56oV2R4VJ1aNuZWHDZy6aeg7r01UZj83ruK8IS3D57rdf9Z8BMfC5Mgwpl+uDnJMxXbbvbiND3BbR/xL27TAoRHl6U5XolqSfadu66NN8MAQCAqDEZAgAAUWMyBAAAosZkCAAARC2aAHVXJKPT0jcWYrn1Tt+1qVy0io+VItuW9/xymcjNlqmPZKcieFwfiQq9on8y9rg82btzMWmJ+b/PxEanv6Fq1hKUPU2TMJ1ruf/3xW+4tuSb/rrtz1lBf/Xqo3Mtt+xK3i1YKmky7+tGZy81/zP6fvHNEAAAiBqTIQAAEDUmQwAAIGpMhgAAQNQuZYA6S5dnjpeLrmQixDtRIejSJ3sTkYzOWj78mqiwYSUCsYmovGt+e0U1cW21qNedpn65Qux2uSqVnr3Icupzq0WV54TPaKfq4JWX51ou3/AV0cv6yLU91J7v7n19enkTz5U1i+5CtDLxYtFp4KkDAACixmQIAABEjckQAACIGpMhAAAQtQsfoF6msHS2oK6owKmqkJ1WfrlaVBmeJj7UmolQdW2+om4lqjmnKvStKm6LirqJ+QWnYh+ZKoaqqk3DLI27snRf3C8UIT998watq5l/juQdH+a2Zr6Kx7Oj2VzLXUSHR3Hfu2eJnxYAACBqTIYAAEDUmAwBAICo/Z6ToRDCz4YQXgkhfOlNbeshhE+HEL56/Ofam/7bT4YQXgghfCWE8CfOquMAAACnYZ4A9d83s//VzP6vN7U9ZWafaZrmYyGEp47//hMhhPeY2Y+Y2XvN7FEz+xchhHc0TXMqpUiXKyw9X5jvtHV7Psis1DM15D7Q2BXhZpFZtqL0laVNVKBWlZbLSmww9euu5MFvr/T9qxMfIizEjnPRmImUe1355VSN04k4DB/9NMtkfe3LW413XmXtxzmNrRT5HaYz9RxRVxXm1VLha6Eq/T1ZleKlEPGdQZq+Pt8+qgv/jpKZxfEbA37P2UXTNL9mZrt3NH/IzD5x/P8/YWYfflP7zzdNM22a5kUze8HMvud0ugoAAHD6HvSrlmtN02yZmR3/efW4/TEz+8ablts8bnNCCB8NITwdQni6FDN0AACA83Da/+7k/53D9G+0a5rm403TPNk0zZOZKooDAABwDh50MrQdQrhuZnb85yvH7Ztm9i1vWu6Gmc33K5MBAAAW4EHTXZ8ys4+Y2ceO//ylN7X/3yGEv2W3AtRvN7N/+yA7WKaw9HkY9PzxHo59WLqUwWivFFFmkVm2PBOB7NIHlKvCr1y2/HKZCISqKtJ15UOO0/LQ9+XIb0/knS0V10slYn8T8U+yuRjSw1SEqgcizC2ONxNjr4LlJvqSiorg8iNL3vb7KEeurRJVxxcT/V+Mrjxa/ln+5QNfpbmv3hrAicwbtL7WWnVtuzNfF129KKLkl+THZ2q9c9vX7zkZCiH8nJl9n5lthBA2zeyn7NYk6JMhhB8zs5tm9sNmZk3TPBNC+KSZfdnMXjezP39ab5IBAACchd9zMtQ0zZ+9y3/64F2W/+tm9tdP0ikAAIDzckm+TAMAAHgwTIYAAEDUlqI8ZgghqsC0KIIs9efMjm2L3PHUfMXobuLD0v2ODwXPahGMFuFKleVLRUnhRCS36yMRFJ75gSlFADbN/bHlqQ8Uq8LXqn53EBnbKya2JwLZqoJykopK2mK/iRiDUmxQFOG2XG0x9QcsRtmmqnGsKoyrXYjz2xKBcZ/9jF6tY/RRmfncdhTVjc/bvEFrS+f8IfP65Y/+xjMDAQAAEJgMAQCAqDEZAgAAUWMyBAAAorYUAepl183mq9nbFVWkz0MuuleL4HFbtKnfkVsnPmE7FVHcTASjy1qEpVWSWVWvFmE+VR3aWj7NnYiK0WoMVJQ5EctNK9E/ER5OO+qc+31U4nPHJPXHkYpQdZaKoLWq6m2qhLBPMpfidwEWItiaiXUzsQ81ylNZhduPwUCsXLljExFbUYY8a8mNRW8oqk3HJhHXchVVLfaTqR4Sz75LFqrmmyEAABA1JkMAACBqTIYAAEDUmAwBAICoEaB+QEnLh8cKlUY+B4POFdfWFWFfFSatxWJZ7efI7dTXblaFjBMRvlZVnwsRilVd7q76vvRbK74vMxVa9tQpmohqrV1RCborkuptESgeVb6as7o2+rmouC3aVPg6m/n+jcQJyURIuy3Gvmz5PpdHLd8mqpMHVYZbVeYWV0xZi33ccbxpLU6Q+BhXq3Mr2voi9J4lIpAuqmgnInyeibB4Kq6LiQjxXmbdnr/zZ7P5Kp1fZtfX+r7xAmaRVahamTdonZkYl3PEN0MAACBqTIYAAEDUmAwBAICoMRkCAABRI0A9h4lKty1VUdexa1GZ1qIKrq2f+/Dn2uoV11Ye7Po2MSxZ6ufXofJtqlh34rO0lovq393MLzgRwe2iFONivsr1Rk8ciAgjp2pQhbZqE0HmuvLHtquqV7f8ebs28+tmY38cr4vwcaHCwqUPpdei8nWa+qNL0qlrE4dhlQrNi9FqV6Pb/l5WIoKfqlCmD+eKQtVWjP2xymLEhT/+WrxI8Lqqtq3S143fXtXyN0JSiLB9JpYTF+m0pKpyJcaFT/2LI4PW6u2bBeMaAQAAUWMyBAAAosZkCAAARI3JEAAAiBoB6jukKz7spSoUL5WxT6MNVn1QuN8RwVlRgroWGcyNnq8Oms3mrSzqB/DOKsNmZnkqlkt9Z1QQNxGVkc180Fpkr03khG23EONSHfrtZT4YnYjwrKoE3RIpwq4IjPdyUfU498Hj9dQHiKeFH1P1CagU5ZtLkSquxTiXKlcuwuYiA2yioLNZcvuxlS1xgo58fxMR1C/FtTdUge9EXI9i3FXyMxEDUIprWYXoM9XnxG/vXY9vuLbiwJ+fL29tuTaVIl8XFfSrzsD3Tzxb2i1/E733Yd+/5w72fV8i0xYvlMAs6/ifT/WCX0riTAEAgKgxGQIAAFFjMgQAAKLGZAgAAEQt6gB1uTpfReHLYiLyzj7SaVZWonpu5ZfMRRXgbM6q1FXHhzAHojOTwq87OfIBWJVx74tqyZkIk+6KPtdiDKpMVIcWwWM7Er0RgdpUhLkrEeQNvpC2DVZ9W93z+8jEGNwQ53JXVG+eVD48uyfCwt3SH0iS+3BvLo5XfRpzRzGbL7Rdi+usFuvazC+XiWB0pSrPV37HU1FFOxFp8Ym4VkRe3ky8NNAX43l4oMLxos8iuK1u1P5MHJuo7D5Y9VW4r6/68PXQxD009vfuobh7E3GOanEPmThecQvhAkjEixK1qLR/Zvs/tz0BAAAsISZDAAAgakyGAABA1JgMAQCAqEUToK47Kip8eZUqSLlERkc+XDna830eWnBtSepLlZYiGJ1XPny3U/oA55oIgrdF9WVVNbtWFYlFAHaqzsfM97kWwdFJSwRHRS5YHO5dqn/7lbOWX3kgqiNPxfZWEnFsHb9uV1SYnYjzu3Jn0LolqsKLflTiuNriXNSJvwaqwoeCVVXuROy3bkQl8dI/b1SN9KISoWrxqHr+xR2/rtheVwStrRTBenG+c1HZXYW569IfyXObvvJ1mftr4G1XfdD6pbGv7F6K4LZ6oqXiPq1UJXsxWHXiXxqoxRioCK9qK1RQ3RZcVvmCO89QNd8MAQCAqDEZAgAAUWMyBAAAosZkCAAARC00TbPoPlgI4VUze+n4rxtm5tOCWBTOx/LgXCwXzsdy4Xwsl2U8H483TfOI+g9LMRl6sxDC003TPLnofuAWzsfy4FwsF87HcuF8LJeLdj74ZzIAABA1JkMAACBqyzgZ+viiO4DbcD6WB+diuXA+lgvnY7lcqPOxdJkhAACA87SM3wwBAACcm6WZDIUQfiCE8JUQwgshhKcW3Z/YhBC+JYTwr0IIz4YQngkh/Phx+3oI4dMhhK8e/7m26L7GIoSQhhB+K4Twy8d/51wsSAjhSgjhF0IIzx3fI3+Q87E4IYS/dPyc+lII4edCCDnn4/yEEH42hPBKCOFLb2q76/iHEH7y+Gf7V0IIf2Ixvb63pZgMhRBSM/vfzOxPmtl7zOzPhhDes9heRed1M/vLTdO828w+YGZ//vgcPGVmn2ma5u1m9pnjv+N8/LiZPfumv3MuFufvmNk/a5rmXWb2nXbrvHA+FiCE8JiZ/QUze7Jpmm8zs9TMfsQ4H+fp75vZD9zRJsf/+OfIj5jZe4/X+d+Pf+YvlaWYDJnZ95jZC03TfL1pmpmZ/byZfWjBfYpK0zRbTdN8/vj/H9qth/1jdus8fOJ4sU+Y2YcX0sHIhBBumNkPmtlPv6mZc7EAIYRVM/ujZvYzZmZN08yaptk3zsciPWRmnRDCQ2bWNbOXjfNxbpqm+TUz272j+W7j/yEz+/mmaaZN07xoZi/YrZ/5S2VZJkOPmdk33vT3zeM2LEAI4VvN7LvM7LNmdq1pmi2zWxMmM7u6wK7F5G+b2V81s/pNbZyLxfh9Zvaqmf2943+2/OkQQs84HwvRNM03zexvmtlNM9sys2HTNP/cOB+LdrfxvxA/35dlMhREG6+5LUAIYcXM/rGZ/cWmaQ4W3Z8YhRD+tJm90jTNby66LzCzW99CvN/M/m7TNN9lZmPjn2AW5jiL8iEze8LMHjWzXgjhRxfbK9zDhfj5viyToU0z+5Y3/f2G3fraE+cohJDZrYnQP2ya5hePm7dDCNeP//t1M3tlUf2LyB8ysx8KIfyO3fon4z8WQvgHxrlYlE0z22ya5rPHf/8FuzU54nwsxveb2YtN07zaNE1pZr9oZt9rnI9Fu9v4X4if78syGfqcmb09hPBECKFlt8JWn1pwn6ISQgh2KxPxbNM0f+tN/+lTZvaR4///ETP7pfPuW2yapvnJpmluNE3zrXbrXviXTdP8qHEuFqJpmt81s2+EEN553PRBM/uycT4W5aaZfSCE0D1+bn3QbmUcOR+Ldbfx/5SZ/UgIoR1CeMLM3m5m/3YB/bunpSm6GEL4U3YrJ5Ga2c82TfPXF9ujuIQQ/rCZ/Wsz+6L9+5zKX7NbuaFPmtlb7NZD6IebprkzOIczEkL4PjP7K03T/OkQwsPGuViIEML77FaYvWVmXzezP2e3PkxyPhYghPA/mdmfsVtvwf6Wmf2XZrZinI9zEUL4OTP7Prv1m+m3zeynzOz/sbuMfwjhfzCz/8Juna+/2DTNPz3/Xt/b0kyGAAAAFmFZ/pkMAABgIZgMAQCAqDEZAgAAUWMyBAAAosZkCAAARI3JEAAAiBqTIQAAEDUmQwAAIGr/P2YCsUd8lLMPAAAAAElFTkSuQmCC\n",
-      "text/plain": [
-       "<Figure size 720x720 with 1 Axes>"
-      ]
-     },
-     "metadata": {
-      "needs_background": "light"
-     },
-     "output_type": "display_data"
-    }
-   ],
-   "source": [
-    "img = dataset[0].numpy()\n",
-    "img = np.rollaxis(img.squeeze(), 0, 3)\n",
-    "plt.figure(figsize = (10, 10))\n",
-    "plt.imshow(img)\n",
-    "plt.show()\n",
-    "plt.close()"
-   ]
-  },
-  {
-   "cell_type": "code",
-   "execution_count": 109,
-   "id": "1c056957-681f-4064-a9d4-180f2e902128",
-   "metadata": {
-    "collapsed": false,
-    "jupyter": {
-     "outputs_hidden": false
-    }
-   },
-   "outputs": [],
-   "source": [
-    "dataloader = DataLoader(\n",
-    "    dataset,\n",
-    "    batch_size=batch_size,\n",
-    "    shuffle=False,\n",
-    "    num_workers=workers,\n",
-    "    collate_fn=lambda x: x,\n",
-    "    pin_memory=False,\n",
-    ")"
-   ]
-  },
-  {
-   "cell_type": "code",
-   "execution_count": 110,
-   "id": "34210e10-68e3-4879-b73b-48ed124a037d",
-   "metadata": {
-    "collapsed": false,
-    "jupyter": {
-     "outputs_hidden": false
-    }
-   },
-   "outputs": [
-    {
-     "name": "stdout",
-     "output_type": "stream",
-     "text": [
-      "0/758 -- 0.00% -- 17.07 seconds\n"
-     ]
-    }
-   ],
-   "source": [
-    "x_all = np.zeros((points.shape[0], num_features), dtype=float)\n",
-    "tic = time.time()\n",
-    "toc = time.time()\n",
-    "i = 0\n",
-    "for images in dataloader:\n",
-    "    for image in images:\n",
-    "\n",
-    "        if i % 1000 == 0:\n",
-    "            print(\n",
-    "                f\"{i}/{points.shape[0]} -- {i / points.shape[0] * 100:0.2f}%\"\n",
-    "                + f\" -- {time.time()-tic:0.2f} seconds\"\n",
-    "            )\n",
-    "            tic = time.time()\n",
-    "\n",
-    "        if image is not None:\n",
-    "            assert len(image.shape) == 4, image.shape[0] == 1\n",
-    "            # if type(image) == torch.Tensor: \n",
-    "            try:\n",
-    "                if image.shape[2] >= min_image_edge and image.shape[3] >= min_image_edge:\n",
-    "                    image = image.to(device)\n",
-    "                    with torch.no_grad():\n",
-    "                        feats = model(image).cpu().numpy()\n",
-    "                    x_all[i] = feats\n",
-    "                else:\n",
-    "                    pass\n",
-    "            except ValueError: \n",
-    "                pass \n",
-    "        else:\n",
-    "            pass  # this happens if we do not find a S2 scene for some point\n",
-    "        i += 1\n",
-    "\n",
-    "\n",
-    "        torch.cuda.empty_cache()\n",
-    "\n",
-    "    torch.cuda.empty_cache()"
-   ]
-  },
-  {
-   "cell_type": "code",
-   "execution_count": 111,
-   "id": "5d4e9cc7-eb0a-4a78-9198-74d48d53f186",
-   "metadata": {
-    "collapsed": false,
-    "jupyter": {
-     "outputs_hidden": false
-    }
-   },
-   "outputs": [],
-   "source": [
-    "features_monthly = pd.DataFrame(x_all)\n",
-    "features_monthly[[\"lon\", \"lat\"]] = points.tolist()\n",
-    "# features_monthly['year'] = yr\n",
-    "# features_monthly['month'] = mn"
-   ]
-  },
-  {
-   "cell_type": "code",
-   "execution_count": 112,
-   "id": "eb2f66e0-813f-49f1-bb91-98edafe55a26",
-   "metadata": {},
-   "outputs": [
-    {
-     "data": {
-      "text/html": [
-       "<div>\n",
-       "<style scoped>\n",
-       "    .dataframe tbody tr th:only-of-type {\n",
-       "        vertical-align: middle;\n",
-       "    }\n",
-       "\n",
-       "    .dataframe tbody tr th {\n",
-       "        vertical-align: top;\n",
-       "    }\n",
-       "\n",
-       "    .dataframe thead th {\n",
-       "        text-align: right;\n",
-       "    }\n",
-       "</style>\n",
-       "<table border=\"1\" class=\"dataframe\">\n",
-       "  <thead>\n",
-       "    <tr style=\"text-align: right;\">\n",
-       "      <th></th>\n",
-       "      <th>0</th>\n",
-       "      <th>1</th>\n",
-       "      <th>2</th>\n",
-       "      <th>3</th>\n",
-       "      <th>4</th>\n",
-       "      <th>5</th>\n",
-       "      <th>6</th>\n",
-       "      <th>7</th>\n",
-       "      <th>8</th>\n",
-       "      <th>9</th>\n",
-       "      <th>...</th>\n",
-       "      <th>1016</th>\n",
-       "      <th>1017</th>\n",
-       "      <th>1018</th>\n",
-       "      <th>1019</th>\n",
-       "      <th>1020</th>\n",
-       "      <th>1021</th>\n",
-       "      <th>1022</th>\n",
-       "      <th>1023</th>\n",
-       "      <th>lon</th>\n",
-       "      <th>lat</th>\n",
-       "    </tr>\n",
-       "  </thead>\n",
-       "  <tbody>\n",
-       "    <tr>\n",
-       "      <th>0</th>\n",
-       "      <td>0.0</td>\n",
-       "      <td>0.447948</td>\n",
-       "      <td>0.0</td>\n",
-       "      <td>1.303768</td>\n",
-       "      <td>1.783593</td>\n",
-       "      <td>0.001066</td>\n",
-       "      <td>0.069645</td>\n",
-       "      <td>1.029143</td>\n",
-       "      <td>0.360674</td>\n",
-       "      <td>1.938398</td>\n",
-       "      <td>...</td>\n",
-       "      <td>0.617046</td>\n",
-       "      <td>0.013426</td>\n",
-       "      <td>2.397793</td>\n",
-       "      <td>2.337935</td>\n",
-       "      <td>1.960293</td>\n",
-       "      <td>0.002190</td>\n",
-       "      <td>4.655385</td>\n",
-       "      <td>0.005369</td>\n",
-       "      <td>23.574878</td>\n",
-       "      <td>-16.674232</td>\n",
-       "    </tr>\n",
-       "    <tr>\n",
-       "      <th>1</th>\n",
-       "      <td>0.0</td>\n",
-       "      <td>0.520879</td>\n",
-       "      <td>0.0</td>\n",
-       "      <td>1.199657</td>\n",
-       "      <td>1.345519</td>\n",
-       "      <td>0.000258</td>\n",
-       "      <td>0.011991</td>\n",
-       "      <td>0.730896</td>\n",
-       "      <td>0.281851</td>\n",
-       "      <td>1.503808</td>\n",
-       "      <td>...</td>\n",
-       "      <td>0.542221</td>\n",
-       "      <td>0.220323</td>\n",
-       "      <td>2.360501</td>\n",
-       "      <td>2.105009</td>\n",
-       "      <td>1.756452</td>\n",
-       "      <td>0.002314</td>\n",
-       "      <td>3.625113</td>\n",
-       "      <td>0.086868</td>\n",
-       "      <td>23.584878</td>\n",
-       "      <td>-16.674232</td>\n",
-       "    </tr>\n",
-       "    <tr>\n",
-       "      <th>2</th>\n",
-       "      <td>0.0</td>\n",
-       "      <td>0.269661</td>\n",
-       "      <td>0.0</td>\n",
-       "      <td>0.611145</td>\n",
-       "      <td>0.838936</td>\n",
-       "      <td>0.008700</td>\n",
-       "      <td>0.019745</td>\n",
-       "      <td>0.328593</td>\n",
-       "      <td>0.047832</td>\n",
-       "      <td>1.014019</td>\n",
-       "      <td>...</td>\n",
-       "      <td>0.564341</td>\n",
-       "      <td>0.316510</td>\n",
-       "      <td>1.714391</td>\n",
-       "      <td>1.742387</td>\n",
-       "      <td>1.567845</td>\n",
-       "      <td>0.025872</td>\n",
-       "      <td>2.985596</td>\n",
-       "      <td>0.159931</td>\n",
-       "      <td>23.684878</td>\n",
-       "      <td>-16.724232</td>\n",
-       "    </tr>\n",
-       "    <tr>\n",
-       "      <th>3</th>\n",
-       "      <td>0.0</td>\n",
-       "      <td>0.377385</td>\n",
-       "      <td>0.0</td>\n",
-       "      <td>1.036430</td>\n",
-       "      <td>1.350072</td>\n",
-       "      <td>0.000667</td>\n",
-       "      <td>0.036379</td>\n",
-       "      <td>0.785428</td>\n",
-       "      <td>0.221734</td>\n",
-       "      <td>1.473903</td>\n",
-       "      <td>...</td>\n",
-       "      <td>0.609555</td>\n",
-       "      <td>0.234743</td>\n",
-       "      <td>2.181445</td>\n",
-       "      <td>2.088584</td>\n",
-       "      <td>1.765673</td>\n",
-       "      <td>0.058305</td>\n",
-       "      <td>3.758696</td>\n",
-       "      <td>0.168027</td>\n",
-       "      <td>23.554878</td>\n",
-       "      <td>-16.624232</td>\n",
-       "    </tr>\n",
-       "    <tr>\n",
-       "      <th>4</th>\n",
-       "      <td>0.0</td>\n",
-       "      <td>0.284213</td>\n",
-       "      <td>0.0</td>\n",
-       "      <td>0.697927</td>\n",
-       "      <td>1.357353</td>\n",
-       "      <td>0.000000</td>\n",
-       "      <td>0.411349</td>\n",
-       "      <td>0.640151</td>\n",
-       "      <td>0.193188</td>\n",
-       "      <td>1.869843</td>\n",
-       "      <td>...</td>\n",
-       "      <td>0.893661</td>\n",
-       "      <td>0.000090</td>\n",
-       "      <td>1.644531</td>\n",
-       "      <td>1.869496</td>\n",
-       "      <td>1.837644</td>\n",
-       "      <td>0.000000</td>\n",
-       "      <td>4.721381</td>\n",
-       "      <td>0.000000</td>\n",
-       "      <td>23.594878</td>\n",
-       "      <td>-16.664232</td>\n",
-       "    </tr>\n",
-       "    <tr>\n",
-       "      <th>...</th>\n",
-       "      <td>...</td>\n",
-       "      <td>...</td>\n",
-       "      <td>...</td>\n",
-       "      <td>...</td>\n",
-       "      <td>...</td>\n",
-       "      <td>...</td>\n",
-       "      <td>...</td>\n",
-       "      <td>...</td>\n",
-       "      <td>...</td>\n",
-       "      <td>...</td>\n",
-       "      <td>...</td>\n",
-       "      <td>...</td>\n",
-       "      <td>...</td>\n",
-       "      <td>...</td>\n",
-       "      <td>...</td>\n",
-       "      <td>...</td>\n",
-       "      <td>...</td>\n",
-       "      <td>...</td>\n",
-       "      <td>...</td>\n",
-       "      <td>...</td>\n",
-       "      <td>...</td>\n",
-       "    </tr>\n",
-       "    <tr>\n",
-       "      <th>753</th>\n",
-       "      <td>0.0</td>\n",
-       "      <td>0.630938</td>\n",
-       "      <td>0.0</td>\n",
-       "      <td>1.110620</td>\n",
-       "      <td>1.596393</td>\n",
-       "      <td>0.000000</td>\n",
-       "      <td>0.358305</td>\n",
-       "      <td>0.413183</td>\n",
-       "      <td>0.130399</td>\n",
-       "      <td>2.396557</td>\n",
-       "      <td>...</td>\n",
-       "      <td>0.486602</td>\n",
-       "      <td>0.000000</td>\n",
-       "      <td>1.422560</td>\n",
-       "      <td>1.695645</td>\n",
-       "      <td>1.803615</td>\n",
-       "      <td>0.000000</td>\n",
-       "      <td>4.791719</td>\n",
-       "      <td>0.000000</td>\n",
-       "      <td>28.364878</td>\n",
-       "      <td>-16.514232</td>\n",
-       "    </tr>\n",
-       "    <tr>\n",
-       "      <th>754</th>\n",
-       "      <td>0.0</td>\n",
-       "      <td>0.665666</td>\n",
-       "      <td>0.0</td>\n",
-       "      <td>1.087320</td>\n",
-       "      <td>1.610986</td>\n",
-       "      <td>0.000000</td>\n",
-       "      <td>0.355626</td>\n",
-       "      <td>0.438745</td>\n",
-       "      <td>0.135259</td>\n",
-       "      <td>2.414023</td>\n",
-       "      <td>...</td>\n",
-       "      <td>0.548764</td>\n",
-       "      <td>0.002064</td>\n",
-       "      <td>1.406011</td>\n",
-       "      <td>1.738917</td>\n",
-       "      <td>1.870140</td>\n",
-       "      <td>0.000000</td>\n",
-       "      <td>4.755852</td>\n",
-       "      <td>0.000000</td>\n",
-       "      <td>28.364878</td>\n",
-       "      <td>-16.504232</td>\n",
-       "    </tr>\n",
-       "    <tr>\n",
-       "      <th>755</th>\n",
-       "      <td>0.0</td>\n",
-       "      <td>0.764531</td>\n",
-       "      <td>0.0</td>\n",
-       "      <td>1.436793</td>\n",
-       "      <td>1.907715</td>\n",
-       "      <td>0.000000</td>\n",
-       "      <td>0.250044</td>\n",
-       "      <td>0.717566</td>\n",
-       "      <td>0.283883</td>\n",
-       "      <td>2.547054</td>\n",
-       "      <td>...</td>\n",
-       "      <td>0.616957</td>\n",
-       "      <td>0.000108</td>\n",
-       "      <td>1.904832</td>\n",
-       "      <td>2.052500</td>\n",
-       "      <td>2.022559</td>\n",
-       "      <td>0.000000</td>\n",
-       "      <td>5.039641</td>\n",
-       "      <td>0.000000</td>\n",
-       "      <td>28.414878</td>\n",
-       "      <td>-16.474232</td>\n",
-       "    </tr>\n",
-       "    <tr>\n",
-       "      <th>756</th>\n",
-       "      <td>0.0</td>\n",
-       "      <td>1.308655</td>\n",
-       "      <td>0.0</td>\n",
-       "      <td>1.566869</td>\n",
-       "      <td>1.959789</td>\n",
-       "      <td>0.000000</td>\n",
-       "      <td>0.234685</td>\n",
-       "      <td>0.405963</td>\n",
-       "      <td>0.050886</td>\n",
-       "      <td>2.725920</td>\n",
-       "      <td>...</td>\n",
-       "      <td>0.126932</td>\n",
-       "      <td>0.000346</td>\n",
-       "      <td>0.930988</td>\n",
-       "      <td>1.715796</td>\n",
-       "      <td>1.856489</td>\n",
-       "      <td>0.000000</td>\n",
-       "      <td>4.579545</td>\n",
-       "      <td>0.000000</td>\n",
-       "      <td>28.434878</td>\n",
-       "      <td>-16.454232</td>\n",
-       "    </tr>\n",
-       "    <tr>\n",
-       "      <th>757</th>\n",
-       "      <td>0.0</td>\n",
-       "      <td>0.841439</td>\n",
-       "      <td>0.0</td>\n",
-       "      <td>1.317885</td>\n",
-       "      <td>1.786135</td>\n",
-       "      <td>0.000000</td>\n",
-       "      <td>0.285779</td>\n",
-       "      <td>0.467552</td>\n",
-       "      <td>0.054071</td>\n",
-       "      <td>2.560565</td>\n",
-       "      <td>...</td>\n",
-       "      <td>0.309506</td>\n",
-       "      <td>0.000778</td>\n",
-       "      <td>1.372500</td>\n",
-       "      <td>1.764772</td>\n",
-       "      <td>1.831581</td>\n",
-       "      <td>0.000000</td>\n",
-       "      <td>4.864138</td>\n",
-       "      <td>0.000000</td>\n",
-       "      <td>28.574878</td>\n",
-       "      <td>-16.484232</td>\n",
-       "    </tr>\n",
-       "  </tbody>\n",
-       "</table>\n",
-       "<p>758 rows × 1026 columns</p>\n",
-       "</div>"
-      ],
-      "text/plain": [
-       "       0         1    2         3         4         5         6         7  \\\n",
-       "0    0.0  0.447948  0.0  1.303768  1.783593  0.001066  0.069645  1.029143   \n",
-       "1    0.0  0.520879  0.0  1.199657  1.345519  0.000258  0.011991  0.730896   \n",
-       "2    0.0  0.269661  0.0  0.611145  0.838936  0.008700  0.019745  0.328593   \n",
-       "3    0.0  0.377385  0.0  1.036430  1.350072  0.000667  0.036379  0.785428   \n",
-       "4    0.0  0.284213  0.0  0.697927  1.357353  0.000000  0.411349  0.640151   \n",
-       "..   ...       ...  ...       ...       ...       ...       ...       ...   \n",
-       "753  0.0  0.630938  0.0  1.110620  1.596393  0.000000  0.358305  0.413183   \n",
-       "754  0.0  0.665666  0.0  1.087320  1.610986  0.000000  0.355626  0.438745   \n",
-       "755  0.0  0.764531  0.0  1.436793  1.907715  0.000000  0.250044  0.717566   \n",
-       "756  0.0  1.308655  0.0  1.566869  1.959789  0.000000  0.234685  0.405963   \n",
-       "757  0.0  0.841439  0.0  1.317885  1.786135  0.000000  0.285779  0.467552   \n",
-       "\n",
-       "            8         9  ...      1016      1017      1018      1019  \\\n",
-       "0    0.360674  1.938398  ...  0.617046  0.013426  2.397793  2.337935   \n",
-       "1    0.281851  1.503808  ...  0.542221  0.220323  2.360501  2.105009   \n",
-       "2    0.047832  1.014019  ...  0.564341  0.316510  1.714391  1.742387   \n",
-       "3    0.221734  1.473903  ...  0.609555  0.234743  2.181445  2.088584   \n",
-       "4    0.193188  1.869843  ...  0.893661  0.000090  1.644531  1.869496   \n",
-       "..        ...       ...  ...       ...       ...       ...       ...   \n",
-       "753  0.130399  2.396557  ...  0.486602  0.000000  1.422560  1.695645   \n",
-       "754  0.135259  2.414023  ...  0.548764  0.002064  1.406011  1.738917   \n",
-       "755  0.283883  2.547054  ...  0.616957  0.000108  1.904832  2.052500   \n",
-       "756  0.050886  2.725920  ...  0.126932  0.000346  0.930988  1.715796   \n",
-       "757  0.054071  2.560565  ...  0.309506  0.000778  1.372500  1.764772   \n",
-       "\n",
-       "         1020      1021      1022      1023        lon        lat  \n",
-       "0    1.960293  0.002190  4.655385  0.005369  23.574878 -16.674232  \n",
-       "1    1.756452  0.002314  3.625113  0.086868  23.584878 -16.674232  \n",
-       "2    1.567845  0.025872  2.985596  0.159931  23.684878 -16.724232  \n",
-       "3    1.765673  0.058305  3.758696  0.168027  23.554878 -16.624232  \n",
-       "4    1.837644  0.000000  4.721381  0.000000  23.594878 -16.664232  \n",
-       "..        ...       ...       ...       ...        ...        ...  \n",
-       "753  1.803615  0.000000  4.791719  0.000000  28.364878 -16.514232  \n",
-       "754  1.870140  0.000000  4.755852  0.000000  28.364878 -16.504232  \n",
-       "755  2.022559  0.000000  5.039641  0.000000  28.414878 -16.474232  \n",
-       "756  1.856489  0.000000  4.579545  0.000000  28.434878 -16.454232  \n",
-       "757  1.831581  0.000000  4.864138  0.000000  28.574878 -16.484232  \n",
-       "\n",
-       "[758 rows x 1026 columns]"
-      ]
-     },
-     "execution_count": 112,
-     "metadata": {},
-     "output_type": "execute_result"
-    }
-   ],
-   "source": [
-    "features_monthly"
-   ]
-  },
-  {
-   "cell_type": "code",
-   "execution_count": 39,
-   "id": "ff6fa31a-6711-4aaa-a74e-3a37735ca8f6",
-   "metadata": {},
-   "outputs": [
-    {
-     "data": {
-      "text/plain": [
-       "758"
-      ]
-     },
-     "execution_count": 39,
-     "metadata": {},
-     "output_type": "execute_result"
-    }
-   ],
-   "source": [
-    "len(matching_items)"
-   ]
-  },
-  {
-   "cell_type": "code",
-   "execution_count": 16,
-   "id": "209232d8-04e2-4f1b-abf4-8a2b968e15f6",
-   "metadata": {},
-   "outputs": [
-    {
-     "data": {
-      "text/plain": [
-       "<Item id=LE07_L2SP_175072_20120106_02_T1>"
-      ]
-     },
-     "execution_count": 16,
-     "metadata": {},
-     "output_type": "execute_result"
-    }
-   ],
-   "source": [
-    "matching_items[1]"
-   ]
-  },
-  {
-   "cell_type": "code",
-   "execution_count": 17,
-   "id": "d1bf349c-e6b6-4fc8-8b6f-4808288a3667",
-   "metadata": {},
-   "outputs": [],
-   "source": [
-    "matching_items = []\n",
-    "for item in df3.stac_item.tolist():\n",
-    "    signed_item = pc.sign(Item.from_dict(item))\n",
-    "    matching_items.append(signed_item)"
-   ]
-  },
-  {
-   "cell_type": "code",
-   "execution_count": 18,
-   "id": "63aec6b6-771d-4fa3-9d22-8b186d489051",
-   "metadata": {},
-   "outputs": [
-    {
-     "data": {
-      "text/plain": [
-       "0      {'id': 'LE07_L2SP_175072_20120106_02_T1', 'bbo...\n",
-       "1      {'id': 'LE07_L2SP_175072_20120106_02_T1', 'bbo...\n",
-       "2      {'id': 'LE07_L2SP_175072_20120106_02_T1', 'bbo...\n",
-       "3      {'id': 'LE07_L2SP_175072_20120106_02_T1', 'bbo...\n",
-       "4      {'id': 'LE07_L2SP_175072_20120106_02_T1', 'bbo...\n",
-       "                             ...                        \n",
-       "753    {'id': 'LE07_L2SP_171072_20120110_02_T1', 'bbo...\n",
-       "754    {'id': 'LE07_L2SP_171072_20120110_02_T1', 'bbo...\n",
-       "755    {'id': 'LE07_L2SP_171072_20120110_02_T1', 'bbo...\n",
-       "756    {'id': 'LE07_L2SP_171072_20120110_02_T1', 'bbo...\n",
-       "757    {'id': 'LE07_L2SP_171072_20120110_02_T1', 'bbo...\n",
-       "Name: stac_item, Length: 758, dtype: object"
-      ]
-     },
-     "execution_count": 18,
-     "metadata": {},
-     "output_type": "execute_result"
-    }
-   ],
-   "source": [
-    "df3.stac_item"
-   ]
-  },
-  {
-   "cell_type": "code",
-   "execution_count": 22,
-   "id": "83e56946-9ef1-44af-ae6a-0ee00a95b019",
-   "metadata": {},
-   "outputs": [],
-   "source": [
-    "# next(iter(df3.stac_item))"
-   ]
-  },
-  {
-   "cell_type": "code",
-   "execution_count": 36,
-   "id": "77cd93b4-96c6-4884-812d-a0ac13dce79f",
-   "metadata": {},
-   "outputs": [],
-   "source": [
-    "# for i in df3.index:\n",
-    "#     print(len(df3.stac_item.tolist()[i]))"
-   ]
-  },
-  {
-   "cell_type": "code",
-   "execution_count": null,
-   "id": "7207493d-1641-4695-8b94-9e6ea1d3f51e",
-   "metadata": {},
-   "outputs": [],
-   "source": []
-  }
- ],
- "metadata": {
-  "kernel_info": {
-   "name": "python3"
-  },
-  "kernelspec": {
-   "display_name": "Python 3 (ipykernel)",
-   "language": "python",
-   "name": "python3"
-  },
-  "language_info": {
-   "codemirror_mode": {
-    "name": "ipython",
-    "version": 3
-   },
-   "file_extension": ".py",
-   "mimetype": "text/x-python",
-   "name": "python",
-   "nbconvert_exporter": "python",
-   "pygments_lexer": "ipython3",
-   "version": "3.8.13"
-  },
-  "microsoft": {
-   "host": {
-    "AzureML": {
-     "notebookHasBeenCompleted": true
-    }
-   }
-  },
-  "nteract": {
-   "version": "nteract-front-end@1.0.0"
-  }
- },
- "nbformat": 4,
- "nbformat_minor": 5
-}
->>>>>>> 92c04b03
+}